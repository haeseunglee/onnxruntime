--- conflicted
+++ resolved
@@ -1,10 +1,6 @@
 # Copyright (c) Microsoft Corporation. All rights reserved.
 # Licensed under the MIT License.
 
-<<<<<<< HEAD
-from .optim import AdamW, ClipGradNorm
-=======
 from onnxruntime.training.onnxblock.optim.optim import AdamW, ClipGradNorm
 
-__all__ = ["AdamW", "ClipGradNorm"]
->>>>>>> ce3b4eab
+__all__ = ["AdamW", "ClipGradNorm"]