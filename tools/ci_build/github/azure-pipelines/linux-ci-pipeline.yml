##### start trigger Don't edit it manually, Please do edit set-trigger-rules.py ####
trigger:
  branches:
    include:
    - main
    - rel-*
  paths:
    exclude:
    - docs/**
    - README.md
    - CONTRIBUTING.md
    - BUILD.md
    - 'js/web'
    - 'onnxruntime/core/providers/js'
pr:
  branches:
    include:
    - main
    - rel-*
  paths:
    exclude:
    - docs/**
    - README.md
    - CONTRIBUTING.md
    - BUILD.md
    - 'js/web'
    - 'onnxruntime/core/providers/js'
#### end trigger ####

resources:
  repositories:
  - repository: manylinux # The name used to reference this repository in the checkout step
    type: Github
    endpoint: Microsoft
    name: pypa/manylinux
    ref: 5eda9aded5462201e6310105728d33016e637ea7
stages:
- stage: x64
  dependsOn: []
  jobs:
    - job: Linux_Build
      timeoutInMinutes: 180
      workspace:
        clean: all
      variables:
        skipComponentGovernanceDetection: true
        ORT_CACHE_DIR: $(Agent.TempDirectory)/ort_ccache
        TODAY: $[format('{0:dd}{0:MM}{0:yyyy}', pipeline.startTime)]
      pool: onnxruntime-Ubuntu2004-AMD-CPU
      steps:
      - task: mspremier.PostBuildCleanup.PostBuildCleanup-task.PostBuildCleanup@3
        displayName: 'Clean Agent Directories'
        condition: always()

      - checkout: self
        clean: true
        submodules: none

      - task: NodeTool@0
        inputs:
          versionSpec: '16.x'

      - task: UsePythonVersion@0
        inputs:
          versionSpec: '3.8'
          addToPath: true

      - template: stages/jobs/steps/get-docker-image-steps.yml
        parameters:
          Dockerfile: tools/ci_build/github/linux/docker/Dockerfile.manylinux2_28_cpu
          Context: tools/ci_build/github/linux/docker/
          DockerBuildArgs: "--build-arg BUILD_UID=$( id -u ) --build-arg BASEIMAGE=registry.access.redhat.com/ubi8/ubi"
          Repository: onnxruntimecpubuild

      - template: stages/jobs/steps/linux-build-step-with-cache-steps.yml
        parameters:
          WithCache: true
          Today: $(TODAY)
          AdditionalKey: onnxruntime
          CacheDir: $(ORT_CACHE_DIR)
          ChangeEveryCommit: true
          BuildStep:
            - task: CmdLine@2
              displayName: 'build'
              inputs:
                script: |
                  mkdir -p $HOME/.onnx
                  docker run --rm \
                    --volume /data/onnx:/data/onnx:ro \
                    --volume $(Build.SourcesDirectory):/onnxruntime_src \
                    --volume $(Build.BinariesDirectory):/build \
                    --volume $HOME/.onnx:/home/onnxruntimedev/.onnx \
                    --volume $(ORT_CACHE_DIR):/cache \
                    -e ALLOW_RELEASED_ONNX_OPSET_ONLY=0 \
                    -e NIGHTLY_BUILD \
                    -e BUILD_BUILDNUMBER \
                    -e CCACHE_DIR=/cache \
                    onnxruntimecpubuild \
                    /bin/bash -c "
                      set -ex; \
                      ccache -s; \
                      /opt/python/cp38-cp38/bin/python3 /onnxruntime_src/tools/ci_build/build.py \
                        --build_dir /build --cmake_generator 'Ninja' \
                        --config Debug Release \
                        --skip_submodule_sync \
                        --build_shared_lib \
                        --parallel \
                        --build_wheel \
                        --build_csharp \
                        --enable_onnx_tests \
                        --enable_transformers_tool_test \
                        --use_cache \
                        --update --build --cmake_extra_defines onnxruntime_BUILD_BENCHMARKS=ON; \
                      ccache -sv; \
                      ccache -z"
                workingDirectory: $(Build.SourcesDirectory)

      - script: |
          ln -s /data/models $(Build.BinariesDirectory)/models
        displayName: link model dir

      - bash: |
          mkdir -p $HOME/.onnx
          docker run --rm \
            --volume /data/onnx:/data/onnx:ro \
            --volume $(Build.SourcesDirectory):/onnxruntime_src \
            --volume $(Build.BinariesDirectory):/build \
            --volume /data/models:/build/models:ro \
            --volume $HOME/.onnx:/home/onnxruntimedev/.onnx \
            -e ALLOW_RELEASED_ONNX_OPSET_ONLY=0 \
            -e NIGHTLY_BUILD \
            -e BUILD_BUILDNUMBER \
            onnxruntimecpubuild \
            /bin/bash -c "
              set -ex; \
              pushd /onnxruntime_src/csharp; \
              dotnet restore /onnxruntime_src/csharp/OnnxRuntime.DesktopOnly.CSharp.sln; \
              dotnet build /onnxruntime_src/csharp/OnnxRuntime.DesktopOnly.CSharp.sln; \
              dotnet test /onnxruntime_src/csharp/OnnxRuntime.DesktopOnly.CSharp.sln -f net6.0 --no-build -l \"console;verbosity=normal\"; \
              popd
              "
        displayName: 'Dotnet build C# sln and Test'

      - bash: |
          mkdir -p $HOME/.onnx
          docker run --rm \
            --volume /data/onnx:/data/onnx:ro \
            --volume $(Build.SourcesDirectory):/onnxruntime_src \
            --volume $(Build.BinariesDirectory):/build \
            --volume /data/models:/build/models:ro \
            --volume $HOME/.onnx:/home/onnxruntimedev/.onnx \
            -e ALLOW_RELEASED_ONNX_OPSET_ONLY=0 \
            -e NIGHTLY_BUILD \
            -e BUILD_BUILDNUMBER \
            onnxruntimecpubuild \
              /bin/bash -c "
                set -ex; \
                /bin/bash /onnxruntime_src/tools/scripts/python_test.sh /onnxruntime_src /build Release && \
                /bin/bash /onnxruntime_src/tools/scripts/symbolic_shape_infer_test.sh /build
              "
        displayName: 'Run Release tests and symbolic shape infer test'

      - bash: |
          mkdir -p $HOME/.onnx
          docker run --rm \
            --volume /data/onnx:/data/onnx:ro \
            --volume $(Build.SourcesDirectory):/onnxruntime_src \
            --volume $(Build.BinariesDirectory):/build \
            --volume /data/models:/build/models:ro \
            --volume $HOME/.onnx:/home/onnxruntimedev/.onnx \
            -e ALLOW_RELEASED_ONNX_OPSET_ONLY=0 \
            -e NIGHTLY_BUILD \
            -e BUILD_BUILDNUMBER \
            onnxruntimecpubuild \
                /bin/bash /onnxruntime_src/tools/scripts/python_test.sh /onnxruntime_src /build Debug
        displayName: 'Run Debug tests'

      - task: PublishTestResults@2
        displayName: 'Publish unit test results'
        inputs:
          testResultsFiles: '**/*.results.xml'
          searchFolder: '$(Build.BinariesDirectory)'
          testRunTitle: 'Unit Test Run'
        condition: succeededOrFailed()

- stage: arm64_build
  dependsOn: []
  jobs:
  - template: stages/jobs/py-linux-jobs.yml
    parameters:
      arch: 'aarch64'
      machine_pool: 'onnxruntime-linux-ARM64-CPU-2019'
      base_image: 'arm64v8/almalinux:8'
      devtoolset_rootpath: /opt/rh/gcc-toolset-12/root
      ld_library_path_arg: /opt/rh/gcc-toolset-12/root/usr/lib64:/opt/rh/gcc-toolset-12/root/usr/lib:/opt/rh/gcc-toolset-12/root/usr/lib64/dyninst:/opt/rh/gcc-toolset-12/root/usr/lib/dyninst:/usr/local/lib64
      prepend_path: '/opt/rh/gcc-toolset-12/root/usr/bin:'
      with_cache: true
      cmake_build_type: Release

- stage: arm64_test
  dependsOn: ['arm64_build']
  jobs:
<<<<<<< HEAD
  - template: stages/jobs/py-packaging-linux-test-jobs.yml
=======
  - template: templates/py-packaging-linux-test-cpu.yml
>>>>>>> 905faea3
    parameters:
      arch: 'aarch64'
      machine_pool: 'onnxruntime-linux-ARM64-CPU-2019'
      base_image: 'arm64v8/almalinux:8'
      devtoolset_rootpath: /opt/rh/gcc-toolset-12/root
      ld_library_path_arg: /opt/rh/gcc-toolset-12/root/usr/lib64:/opt/rh/gcc-toolset-12/root/usr/lib:/opt/rh/gcc-toolset-12/root/usr/lib64/dyninst:/opt/rh/gcc-toolset-12/root/usr/lib/dyninst:/usr/local/lib64
      prepend_path: '/opt/rh/gcc-toolset-12/root/usr/bin:'<|MERGE_RESOLUTION|>--- conflicted
+++ resolved
@@ -200,11 +200,8 @@
 - stage: arm64_test
   dependsOn: ['arm64_build']
   jobs:
-<<<<<<< HEAD
-  - template: stages/jobs/py-packaging-linux-test-jobs.yml
-=======
   - template: templates/py-packaging-linux-test-cpu.yml
->>>>>>> 905faea3
+#  - template: stages/jobs/py-packaging-linux-test-jobs.yml
     parameters:
       arch: 'aarch64'
       machine_pool: 'onnxruntime-linux-ARM64-CPU-2019'
