--- conflicted
+++ resolved
@@ -96,10 +96,6 @@
       }
 
       "ccache info:"
-<<<<<<< HEAD
-      Get-Command ccache
-=======
->>>>>>> 7727e361
       ccache --version
       ccache --show-config
 
