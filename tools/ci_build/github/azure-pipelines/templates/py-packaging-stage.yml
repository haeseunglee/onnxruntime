--- conflicted
+++ resolved
@@ -261,128 +261,7 @@
         condition: always()
 
   - ${{ if eq(parameters.enable_windows_gpu, true) }}:
-<<<<<<< HEAD
-    - job: Windows_py_GPU_Wheels
-      workspace:
-        clean: all
-      pool: 'onnxruntime-gpu-winbuild-t4'
-      timeoutInMinutes:  300
-      variables:
-        CUDA_VERSION: '11.6'
-        buildArch: x64
-      strategy:
-        matrix:
-          Python37_GPU:
-            PythonVersion: '3.7'
-            EpBuildFlags: --use_tensorrt --tensorrt_home="C:\local\TensorRT-8.4.1.5.Windows10.x86_64.cuda-11.6.cudnn8.4" --cuda_version=$(CUDA_VERSION) --cuda_home="C:\Program Files\NVIDIA GPU Computing Toolkit\CUDA\v$(CUDA_VERSION)"  --cmake_extra_defines "CMAKE_CUDA_ARCHITECTURES=37;50;52;60;61;70;75;80"
-            EnvSetupScript: setup_env_gpu.bat
-            EP_NAME: gpu
-          Python38_GPU:
-            PythonVersion: '3.8'
-            EpBuildFlags: --use_tensorrt --tensorrt_home="C:\local\TensorRT-8.4.1.5.Windows10.x86_64.cuda-11.6.cudnn8.4" --cuda_version=$(CUDA_VERSION) --cuda_home="C:\Program Files\NVIDIA GPU Computing Toolkit\CUDA\v$(CUDA_VERSION)"  --cmake_extra_defines "CMAKE_CUDA_ARCHITECTURES=37;50;52;60;61;70;75;80"
-            EnvSetupScript: setup_env_gpu.bat
-            EP_NAME: gpu
-          Python39_GPU:
-            PythonVersion: '3.9'
-            EpBuildFlags: --use_tensorrt --tensorrt_home="C:\local\TensorRT-8.4.1.5.Windows10.x86_64.cuda-11.6.cudnn8.4" --cuda_version=$(CUDA_VERSION) --cuda_home="C:\Program Files\NVIDIA GPU Computing Toolkit\CUDA\v$(CUDA_VERSION)"  --cmake_extra_defines "CMAKE_CUDA_ARCHITECTURES=37;50;52;60;61;70;75;80"
-            EnvSetupScript: setup_env_gpu.bat
-            EP_NAME: gpu
-          Python310_GPU:
-            PythonVersion: '3.10'
-            EpBuildFlags: --use_tensorrt --tensorrt_home="C:\local\TensorRT-8.4.1.5.Windows10.x86_64.cuda-11.6.cudnn8.4" --cuda_version=$(CUDA_VERSION) --cuda_home="C:\Program Files\NVIDIA GPU Computing Toolkit\CUDA\v$(CUDA_VERSION)"  --cmake_extra_defines "CMAKE_CUDA_ARCHITECTURES=37;50;52;60;61;70;75;80"
-            EnvSetupScript: setup_env_gpu.bat
-            EP_NAME: gpu
-          Python37_dml:
-            PythonVersion: '3.7'
-            EpBuildFlags: --use_dml --cmake_extra_defines CMAKE_SYSTEM_VERSION=10.0.18362.0 --enable_wcos
-            EP_NAME: directml
-            EnvSetupScript: setup_env.bat
-          Python38_dml:
-            PythonVersion: '3.8'
-            EpBuildFlags: --use_dml --cmake_extra_defines CMAKE_SYSTEM_VERSION=10.0.18362.0 --enable_wcos
-            EP_NAME: directml
-            EnvSetupScript: setup_env.bat
-          Python39_dml:
-            PythonVersion: '3.9'
-            EpBuildFlags: --use_dml --cmake_extra_defines CMAKE_SYSTEM_VERSION=10.0.18362.0 --enable_wcos
-            EP_NAME: directml
-            EnvSetupScript: setup_env.bat
-          Python310_dml:
-            PythonVersion: '3.10'
-            EpBuildFlags: --use_dml --cmake_extra_defines CMAKE_SYSTEM_VERSION=10.0.18362.0 --enable_wcos
-            EP_NAME: directml
-            EnvSetupScript: setup_env.bat
-      steps:
-      - checkout: self
-        clean: true
-        submodules: recursive
-
-      - template: telemetry-steps.yml
-
-      - task: UsePythonVersion@0
-        inputs:
-          versionSpec: $(PythonVersion)
-          addToPath: true
-          architecture: 'x64'
-
-      - task: BatchScript@1
-        displayName: 'setup env'
-        inputs:
-          filename: '$(Build.SourcesDirectory)\tools\ci_build\github\windows\$(EnvSetupScript)'
-          modifyEnvironment: true
-          workingFolder: '$(Build.BinariesDirectory)'
-
-      - script: |
-          python -m pip install -q setuptools wheel numpy==1.21.6
-        workingDirectory: '$(Build.BinariesDirectory)'
-        displayName: 'Install python modules'
-
-      - powershell: |
-          $Env:USE_MSVC_STATIC_RUNTIME=1
-          $Env:ONNX_ML=1
-          $Env:CMAKE_ARGS="-DONNX_USE_PROTOBUF_SHARED_LIBS=OFF -DProtobuf_USE_STATIC_LIBS=ON -DONNX_USE_LITE_PROTO=ON -DCMAKE_TOOLCHAIN_FILE=C:/vcpkg/scripts/buildsystems/vcpkg.cmake -DVCPKG_TARGET_TRIPLET=$(buildArch)-windows-static"
-          python setup.py bdist_wheel
-          python -m pip uninstall -y onnx -qq
-          Get-ChildItem -Path dist/*.whl | foreach {pip --disable-pip-version-check install --upgrade $_.fullname}
-        workingDirectory: '$(Build.SourcesDirectory)\cmake\external\onnx'
-        displayName: 'Install ONNX'
-
-      - template: set-nightly-build-option-variable-step.yml
-
-
-      - task: PythonScript@0
-        displayName: 'Generate cmake config'
-        inputs:
-          scriptPath: '$(Build.SourcesDirectory)\tools\ci_build\build.py'
-          arguments: >
-            --config RelWithDebInfo
-            --build_dir $(Build.BinariesDirectory)
-            --skip_submodule_sync
-            --cmake_generator "Visual Studio 16 2019"
-            --enable_pybind
-            --enable_onnx_tests
-            ${{ parameters.build_py_parameters }}
-            --parallel --update
-            $(TelemetryOption) $(EpBuildFlags)
-          workingDirectory: '$(Build.BinariesDirectory)'
-
-      - task: VSBuild@1
-        displayName: 'Build'
-        inputs:
-          solution: '$(Build.BinariesDirectory)\RelWithDebInfo\onnxruntime.sln'
-          platform: x64
-          configuration: RelWithDebInfo
-          msbuildArchitecture: $(buildArch)
-          maximumCpuCount: true
-          logProjectEvents: true
-          workingFolder: '$(Build.BinariesDirectory)\RelWithDebInfo'
-          createLogFile: true
-
-      # Esrp signing
-      - template: win-esrp-dll.yml
-=======
-      - template: py-win-gpu.yml
->>>>>>> 2de883c5
+      - template: py-win-gpu.yml
         parameters:
           MACHINE_POOL: 'onnxruntime-gpu-winbuild-t4'
           PYTHON_VERSION: '3.7'
