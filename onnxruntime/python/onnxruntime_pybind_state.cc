// Copyright (c) Microsoft Corporation. All rights reserved.
// Licensed under the MIT License.

#include "python/onnxruntime_pybind_exceptions.h"
#include "python/onnxruntime_pybind_mlvalue.h"
#include "python/onnxruntime_pybind_state_common.h"

#define NPY_NO_DEPRECATED_API NPY_1_7_API_VERSION
#define PY_ARRAY_UNIQUE_SYMBOL onnxruntime_python_ARRAY_API
#include <numpy/arrayobject.h>

#include "core/common/logging/logging.h"
#include "core/common/logging/severity.h"
#include "core/common/optional.h"
#include "core/framework/arena_extend_strategy.h"
#include "core/framework/data_transfer_utils.h"
#include "core/framework/data_types_internal.h"
#include "core/providers/get_execution_providers.h"
#include "core/framework/kernel_registry.h"
#include "core/framework/provider_bridge_ort.h"
#include "core/framework/provider_options_utils.h"
#include "core/framework/random_seed.h"
#include "core/framework/tensorprotoutils.h"
#include "core/framework/TensorSeq.h"
#include "core/graph/graph_viewer.h"
#include "core/platform/env.h"
#include "core/session/IOBinding.h"
#include "core/session/abi_session_options_impl.h"

#ifdef ENABLE_TRAINING
#include "python/dlpack/dlpack_converter.h"
#endif

// execution provider factory creator headers
#include "core/providers/cpu/cpu_provider_factory_creator.h"
#ifdef USE_ROCM
#include "core/providers/rocm/rocm_provider_factory_creator.h"
#endif

#include "core/providers/dnnl/dnnl_provider_factory.h"
#include "core/providers/shared_library/provider_host_api.h"

struct OrtStatus {
  OrtErrorCode code;
  char msg[1];  // a null-terminated string
};

#if defined(USE_CUDA) || defined(USE_ROCM)
#define BACKEND_PROC "GPU"
#else
#define BACKEND_PROC "CPU"
#endif

#if _OPENMP
#define BACKEND_OPENMP "-OPENMP"
#else
#define BACKEND_OPENMP ""
#endif

#if USE_DNNL
#define BACKEND_DNNL "-DNNL"
#else
#define BACKEND_DNNL ""
#endif

#if USE_MIGRAPHX
#define BACKEND_MIGRAPHX "-MIGRAPHX"
#else
#define BACKEND_MIGRAPHX ""
#endif

#ifdef USE_OPENVINO
#if OPENVINO_CONFIG_CPU_FP32
#define BACKEND_OPENVINO "-OPENVINO_CPU_FP32"

#elif OPENVINO_CONFIG_GPU_FP32
#define BACKEND_OPENVINO "-OPENVINO_GPU_FP32"

#elif OPENVINO_CONFIG_GPU_FP16
#define BACKEND_OPENVINO "-OPENVINO_GPU_FP16"

#elif OPENVINO_CONFIG_MYRIAD
#define BACKEND_OPENVINO "-OPENVINO_MYRIAD"

#elif OPENVINO_CONFIG_VAD_M
#define BACKEND_OPENVINO "-OPENVINO_VAD_M"

#elif OPENVINO_CONFIG_VAD_F
#define BACKEND_OPENVINO "-OPENVINO_VAD_F"

#elif OPENVINO_CONFIG_MULTI
#define BACKEND_OPENVINO "-OPENVINO_MULTI"

#elif OPENVINO_CONFIG_HETERO
#define BACKEND_OPENVINO "-OPENVINO_HETERO"
#endif
#else
#define BACKEND_OPENVINO ""
#endif

#ifdef USE_NUPHAR
#define BACKEND_NUPHAR "-NUPHAR"
#else
#define BACKEND_NUPHAR ""
#endif

#if USE_VITISAI
#define BACKEND_VITISAI "-VITISAI"
#include "core/providers/vitisai/vitisai_execution_provider.h"
#else
#define BACKEND_VITISAI ""
#endif

#if USE_OPENBLAS
#define BACKEND_OPENBLAS "-OPENBLAS"
#else
#define BACKEND_OPENBLAS ""
#endif

#if USE_ACL
#define BACKEND_ACL "-ACL"
#else
#define BACKEND_ACL ""
#endif

#if USE_ARMNN
#define BACKEND_ARMNN "-ARMNN"
#else
#define BACKEND_ARMNN ""
#endif

#if USE_DML
#define BACKEND_DML "-DML"
#else
#define BACKEND_DML ""
#endif

#define BACKEND_DEVICE BACKEND_PROC BACKEND_DNNL BACKEND_OPENVINO BACKEND_NUPHAR BACKEND_OPENBLAS BACKEND_MIGRAPHX BACKEND_ACL BACKEND_ARMNN BACKEND_DML
#include "core/session/onnxruntime_cxx_api.h"
#include "core/providers/providers.h"
#include "core/providers/cpu/cpu_execution_provider.h"

#if defined(USE_CUDA) || defined(USE_ROCM)
#ifdef USE_CUDA
#include "core/providers/cuda/cuda_execution_provider_info.h"
// TODO remove deprecated global config
OrtCudnnConvAlgoSearch cudnn_conv_algo_search = OrtCudnnConvAlgoSearch::EXHAUSTIVE;
// TODO remove deprecated global config
bool do_copy_in_default_stream = true;
onnxruntime::CUDAExecutionProviderExternalAllocatorInfo external_allocator_info{};
#endif

#ifdef USE_ROCM
#include "core/providers/rocm/rocm_execution_provider.h"
#include "core/providers/rocm/rocm_allocator.h"
onnxruntime::ROCMExecutionProviderExternalAllocatorInfo external_allocator_info{};
#endif

// TODO remove deprecated global config
OrtDevice::DeviceId cuda_device_id = 0;
// TODO remove deprecated global config
size_t gpu_mem_limit = std::numeric_limits<size_t>::max();
// TODO remove deprecated global config
onnxruntime::ArenaExtendStrategy arena_extend_strategy = onnxruntime::ArenaExtendStrategy::kNextPowerOfTwo;
#endif

#ifdef USE_CUDA
#include "core/providers/cuda/cuda_provider_factory.h"
#endif
#ifdef USE_TENSORRT
#include "core/providers/tensorrt/tensorrt_provider_factory.h"
#endif
#ifdef USE_MIGRAPHX
#include "core/providers/migraphx/migraphx_provider_factory.h"
#endif
#ifdef USE_OPENVINO
#include "core/providers/openvino/openvino_provider_factory.h"
// TODO remove deprecated global config
std::string openvino_device_type;
#endif
#ifdef USE_NUPHAR
#include "core/providers/nuphar/nuphar_provider_factory.h"
// TODO remove deprecated global config
std::string nuphar_settings;
#endif
#ifdef USE_VITISAI
#include "core/providers/vitisai/vitisai_provider_factory.h"
#endif
#ifdef USE_ACL
#include "core/providers/acl/acl_provider_factory.h"
#endif
#ifdef USE_ARMNN
#include "core/providers/armnn/armnn_provider_factory.h"
#endif
#ifdef USE_DML
#include "core/providers/dml/dml_provider_factory.h"
#endif

// Explicitly provide a definition for the static const var 'GPU' in the OrtDevice struct,
// GCC 4.x doesn't seem to define this and it breaks the pipelines based on CentOS as it uses
// GCC 4.x.
// (This static var is referenced in GetCudaToHostMemCpyFunction())
const OrtDevice::DeviceType OrtDevice::GPU;

namespace onnxruntime {

std::shared_ptr<IExecutionProviderFactory> CreateExecutionProviderFactory_Tensorrt(const OrtTensorRTProviderOptions* params);
std::shared_ptr<IExecutionProviderFactory> CreateExecutionProviderFactory_MIGraphX(int device_id);
std::shared_ptr<IExecutionProviderFactory> CreateExecutionProviderFactory_Cuda(const OrtCUDAProviderOptions* params);
std::shared_ptr<IExecutionProviderFactory> CreateExecutionProviderFactory_Dnnl(int use_arena);
std::shared_ptr<IExecutionProviderFactory> CreateExecutionProviderFactory_OpenVINO(const OrtOpenVINOProviderOptions* params);
#ifdef USE_CUDA
ProviderInfo_CUDA* GetProviderInfo_CUDA();
#endif
#ifdef USE_OPENVINO
ProviderInfo_OpenVINO* GetProviderInfo_OpenVINO();
#endif
std::shared_ptr<IExecutionProviderFactory> CreateExecutionProviderFactory_Nuphar(bool, const char*);
std::shared_ptr<IExecutionProviderFactory> CreateExecutionProviderFactory_VITISAI(const char* backend_type, int device_id);
std::shared_ptr<IExecutionProviderFactory> CreateExecutionProviderFactory_ACL(int use_arena);
std::shared_ptr<IExecutionProviderFactory> CreateExecutionProviderFactory_ArmNN(int use_arena);
std::shared_ptr<IExecutionProviderFactory> CreateExecutionProviderFactory_DML(int device_id);
std::shared_ptr<IExecutionProviderFactory> CreateExecutionProviderFactory_Nnapi(uint32_t flags);
std::shared_ptr<IExecutionProviderFactory> CreateExecutionProviderFactory_Rknpu();

constexpr const char* kExecutionProviderSharedLibraryPath = "shared_lib_path";
}  // namespace onnxruntime

#if defined(_MSC_VER)
#pragma warning(disable : 4267 4996 4503 4003)
#endif  // _MSC_VER

#include <iterator>

#if defined(_MSC_VER)
#pragma warning(disable : 4267 4996 4503 4003)
#endif  // _MSC_VER

namespace onnxruntime {
namespace python {

namespace py = pybind11;
using namespace onnxruntime;
using namespace onnxruntime::logging;

static Env& platform_env = Env::Default();

#if !defined(ORT_MINIMAL_BUILD) || defined(ORT_MINIMAL_BUILD_CUSTOM_OPS)
// Custom op section starts

CustomOpLibrary::CustomOpLibrary(const char* library_path, OrtSessionOptions& ort_so) {
  {
    OrtPybindThrowIfError(platform_env.LoadDynamicLibrary(library_path, &library_handle_));

    OrtStatus*(ORT_API_CALL * RegisterCustomOps)(OrtSessionOptions * options, const OrtApiBase* api);

    OrtPybindThrowIfError(platform_env.GetSymbolFromLibrary(library_handle_, "RegisterCustomOps", (void**)&RegisterCustomOps));

    auto* status_raw = RegisterCustomOps(&ort_so, OrtGetApiBase());
    // Manage the raw Status pointer using a smart pointer
    auto status = std::unique_ptr<OrtStatus>(status_raw);

    // A non-nullptr indicates status indicates some error
    if (status) {
      // TODO: How to handle unload failure ?
      // Currently we ignore the returned status assuming it is successful
      platform_env.UnloadDynamicLibrary(library_handle_);

      // Construct error message string
      std::string error_string = status->msg;

      // Throw
      throw std::runtime_error(error_string);
    }

    library_path_ = std::string(library_path);
  }
}

// Unload the library when the destructor is triggered
CustomOpLibrary::~CustomOpLibrary() {
  UnloadLibrary();
}

// Logic to unload the library
void CustomOpLibrary::UnloadLibrary() {
  auto status = platform_env.UnloadDynamicLibrary(library_handle_);

  if (!status.IsOK()) {
    const logging::Logger& default_logger = logging::LoggingManager::DefaultLogger();
    LOGS(default_logger, WARNING) << "Unable to unload the custom op shared library: " << library_path_;
  }
}

// Custom op section ends
#endif  // !defined(ORT_MINIMAL_BUILD) || defined(ORT_MINIMAL_BUILD_CUSTOM_OPS)

template <typename T>
static void AddNonTensor(const OrtValue& val, std::vector<py::object>& pyobjs,
                         const DataTransferManager* /*data_transfer_manager*/,
                         const std::unordered_map<OrtDevice::DeviceType, MemCpyFunc>* /*mem_cpy_to_host_functions*/) {
  pyobjs.push_back(py::cast(val.Get<T>()));
}

// In all cases, we may not have access to a DataTransferManager, hence the user may specify functions that
// pretty much does what a DataTransferManager does - copy data from device(s) to the host
void GetPyObjFromTensor(const Tensor& rtensor, py::object& obj,
                        const DataTransferManager* data_transfer_manager,
                        const std::unordered_map<OrtDevice::DeviceType, MemCpyFunc>* mem_cpy_to_host_functions) {
  std::vector<npy_intp> npy_dims;
  const TensorShape& shape = rtensor.Shape();

  for (size_t n = 0; n < shape.NumDimensions(); ++n) {
    npy_dims.push_back(shape[n]);
  }

  MLDataType dtype = rtensor.DataType();
  const int numpy_type = OnnxRuntimeTensorToNumpyType(dtype);
  obj = py::reinterpret_steal<py::object>(PyArray_SimpleNew(
      shape.NumDimensions(), npy_dims.data(), numpy_type));

  void* out_ptr = static_cast<void*>(
      PyArray_DATA(reinterpret_cast<PyArrayObject*>(obj.ptr())));

  if (numpy_type != NPY_OBJECT) {
    //if it is not cpu tensor, need to copy to host
    auto device_type = rtensor.Location().device.Type();
    if (device_type != OrtDevice::CPU) {
      if (!data_transfer_manager && !mem_cpy_to_host_functions)
        throw std::runtime_error(
            "GetPyObjFromTensor: Either data transfer manager or a "
            "function to copy data to the host is needed to convert non-CPU tensor to numpy array");
      static const OrtMemoryInfo cpu_alloc_info{onnxruntime::CPU, OrtDeviceAllocator};

      // Prefer DataTransferManager if available
      if (data_transfer_manager) {
        auto span = gsl::make_span<char>(reinterpret_cast<char*>(out_ptr), dtype->Size() * shape.Size());
        ORT_THROW_IF_ERROR(CopyTensorDataToByteSpan(
            *data_transfer_manager, rtensor, cpu_alloc_info, span));
      } else {
        auto mem_cpy_to_host = mem_cpy_to_host_functions->find(device_type);

        ORT_ENFORCE(mem_cpy_to_host != mem_cpy_to_host_functions->end(),
                    "Unable to locate a function that can copy data to the host from the device");

        ORT_ENFORCE(mem_cpy_to_host->second != 0,
                    "No function that can copy data to the host from the device provided");

        mem_cpy_to_host->second(out_ptr, rtensor.DataRaw(), dtype->Size() * shape.Size());
      }

    } else
      memcpy(out_ptr, rtensor.DataRaw(dtype), dtype->Size() * shape.Size());
  } else {
    // Handle string type.
    // Copying strings to cpu from device is currently not supported
    ORT_ENFORCE(rtensor.Location().device.Type() == OrtDevice::CPU,
                "Copying string tensors located on another device to the host is currently not supported");
    py::object* outObj = static_cast<py::object*>(out_ptr);
    const std::string* src = rtensor.template Data<std::string>();
    for (int i = 0; i < rtensor.Shape().Size(); i++, src++) {
      outObj[i] = py::cast(*src);
    }
  }
}

static const char* GetDeviceName(const OrtDevice& device) {
  switch (device.Type()) {
    case OrtDevice::CPU:
      return CPU;
    case OrtDevice::GPU:
      return CUDA;
    case OrtDevice::FPGA:
      return "FPGA";
    default:
      ORT_THROW("Unknown device type: ", device.Type());
  }
}

template <>
void AddNonTensor<TensorSeq>(const OrtValue& val, std::vector<py::object>& pyobjs,
                             const DataTransferManager* data_transfer_manager,
                             const std::unordered_map<OrtDevice::DeviceType, MemCpyFunc>* mem_cpy_to_host_functions) {
  const auto& seq_tensors = val.Get<TensorSeq>();
  py::list py_list;
  for (const auto& rtensor : seq_tensors) {
    py::object obj;
    GetPyObjFromTensor(rtensor, obj, data_transfer_manager, mem_cpy_to_host_functions);
    py_list.append(obj);
  }
  pyobjs.push_back(py_list);
}

static void AddNonTensorAsPyObj(const OrtValue& val, std::vector<py::object>& pyobjs,
                                const DataTransferManager* data_transfer_manager,
                                const std::unordered_map<OrtDevice::DeviceType, MemCpyFunc>* mem_cpy_to_host_functions) {
  // Should be in sync with core/framework/datatypes.h
  auto val_type = val.Type();
  if (val_type->IsTensorSequenceType()) {
    AddNonTensor<TensorSeq>(val, pyobjs, data_transfer_manager, mem_cpy_to_host_functions);
  } else {
#if !defined(DISABLE_ML_OPS)
    utils::ContainerChecker c_checker(val_type);
    if (c_checker.IsMap()) {
      if (c_checker.IsMapOf<std::string, std::string>()) {
        AddNonTensor<MapStringToString>(val, pyobjs, data_transfer_manager, mem_cpy_to_host_functions);
      } else if (c_checker.IsMapOf<std::string, int64_t>()) {
        AddNonTensor<MapStringToInt64>(val, pyobjs, data_transfer_manager, mem_cpy_to_host_functions);
      } else if (c_checker.IsMapOf<std::string, float>()) {
        AddNonTensor<MapStringToFloat>(val, pyobjs, data_transfer_manager, mem_cpy_to_host_functions);
      } else if (c_checker.IsMapOf<std::string, double>()) {
        AddNonTensor<MapStringToDouble>(val, pyobjs, data_transfer_manager, mem_cpy_to_host_functions);
      } else if (c_checker.IsMapOf<int64_t, std::string>()) {
        AddNonTensor<MapInt64ToString>(val, pyobjs, data_transfer_manager, mem_cpy_to_host_functions);
      } else if (c_checker.IsMapOf<int64_t, int64_t>()) {
        AddNonTensor<MapInt64ToInt64>(val, pyobjs, data_transfer_manager, mem_cpy_to_host_functions);
      } else if (c_checker.IsMapOf<int64_t, float>()) {
        AddNonTensor<MapInt64ToFloat>(val, pyobjs, data_transfer_manager, mem_cpy_to_host_functions);
      } else if (c_checker.IsMapOf<int64_t, double>()) {
        AddNonTensor<MapInt64ToDouble>(val, pyobjs, data_transfer_manager, mem_cpy_to_host_functions);
      }

    } else {
      if (c_checker.IsSequenceOf<std::map<std::string, float>>()) {
        AddNonTensor<VectorMapStringToFloat>(val, pyobjs, data_transfer_manager, mem_cpy_to_host_functions);
      } else if (c_checker.IsSequenceOf<std::map<int64_t, float>>()) {
        AddNonTensor<VectorMapInt64ToFloat>(val, pyobjs, data_transfer_manager, mem_cpy_to_host_functions);
      } else {
        throw std::runtime_error("Output is a non-tensor type which is not supported.");
      }
    }
#else
    throw std::runtime_error("Map type is not supported in this build.");
#endif
  }
}

static void AddTensorAsPyObj(const OrtValue& val, std::vector<py::object>& pyobjs,
                             const DataTransferManager* data_transfer_manager,
                             const std::unordered_map<OrtDevice::DeviceType, MemCpyFunc>* mem_cpy_to_host_functions) {
  const Tensor& rtensor = val.Get<Tensor>();
  py::object obj;
  GetPyObjFromTensor(rtensor, obj, data_transfer_manager, mem_cpy_to_host_functions);
  pyobjs.push_back(obj);
}

static inline void RegisterExecutionProvider(InferenceSession* sess, onnxruntime::IExecutionProviderFactory& f) {
  auto p = f.CreateProvider();
  OrtPybindThrowIfError(sess->RegisterExecutionProvider(std::move(p)));
}

static std::unique_ptr<onnxruntime::IExecutionProvider> LoadExecutionProvider(
    const std::string& ep_shared_lib_path,
    const ProviderOptions& provider_options = {}) {
  void* handle;
  auto error = Env::Default().LoadDynamicLibrary(ep_shared_lib_path, &handle);
  if (!error.IsOK()) {
    throw std::runtime_error(error.ErrorMessage());
  }

  Provider* (*PGetProvider)();
  Env::Default().GetSymbolFromLibrary(handle, "GetProvider", (void**)&PGetProvider);

  Provider* provider = PGetProvider();
  std::shared_ptr<IExecutionProviderFactory> ep_factory = provider->CreateExecutionProviderFactory(&provider_options);
  return ep_factory->CreateProvider();
}

#ifdef USE_CUDA

static bool IsCudaDeviceIdValid(const onnxruntime::logging::Logger& logger, int id) {
  int num_devices = GetProviderInfo_CUDA()->cudaGetDeviceCount();

  if (0 == num_devices) {
    LOGS(logger, WARNING) << "your system does not have a CUDA capable device.";
    return false;
  }

  if (id < 0 || id >= num_devices) {
    LOGS(logger, WARNING) << "cuda_device=" << id << " is invalid, must choose device ID between 0 and " << num_devices - 1;
    return false;
  }

  return true;
}

static AllocatorPtr GetCudaAllocator(OrtDevice::DeviceId id) {
  // Current approach is not thread-safe, but there are some bigger infra pieces to put together in order to make
  // multi-threaded CUDA allocation work we need to maintain a per-thread CUDA allocator

<<<<<<< HEAD
  static auto* id_to_allocator_map = new std::unordered_map<OrtDevice::DeviceId, AllocatorPtr>();

  if (id_to_allocator_map->find(id) == id_to_allocator_map->end()) {
    id_to_allocator_map->insert({id, GetProviderInfo_CUDA()->CreateCudaAllocator(id, gpu_mem_limit, arena_extend_strategy, external_allocator_info)});
=======
  if (id_to_allocator_map.find(id) == id_to_allocator_map.end()) {
    // TODO: Expose knobs so that users can set fields associated with OrtArenaCfg so that we can pass it to the following method
    id_to_allocator_map.insert({id, CUDAExecutionProvider::CreateCudaAllocator(id, gpu_mem_limit, arena_extend_strategy, external_allocator_info, nullptr)});
>>>>>>> 4b691a5c
  }

  return (*id_to_allocator_map)[id];
}

static void CpuToCudaMemCpy(void* dst, const void* src, size_t num_bytes) {
  GetProviderInfo_CUDA()->cudaMemcpy_HostToDevice(dst, src, num_bytes);
}

static void CudaToCpuMemCpy(void* dst, const void* src, size_t num_bytes) {
  GetProviderInfo_CUDA()->cudaMemcpy_DeviceToHost(dst, src, num_bytes);
}

static const std::unordered_map<OrtDevice::DeviceType, MemCpyFunc>* GetCudaToHostMemCpyFunction() {
  static std::unordered_map<OrtDevice::DeviceType, MemCpyFunc> map{
      {OrtDevice::GPU, CudaToCpuMemCpy}};

  return &map;
}

#endif

#ifdef USE_ROCM

static bool IsRocmDeviceIdValid(const onnxruntime::logging::Logger& logger, int id) {
  int num_devices = 0;
  HIP_CALL_THROW(hipGetDeviceCount(&num_devices));

  if (0 == num_devices) {
    LOGS(logger, WARNING) << "your system does not have a ROCM capable device.";
    return false;
  }

  if (id < 0 || id >= num_devices) {
    LOGS(logger, WARNING) << "rocm_device=" << id << " is invalid, must choose device ID between 0 and " << num_devices - 1;
    return false;
  }

  return true;
}

static AllocatorPtr GetRocmAllocator(OrtDevice::DeviceId id) {
  // Current approach is not thread-safe, but there are some bigger infra pieces to put together in order to make
  // multi-threaded ROCM allocation work we need to maintain a per-thread ROCM allocator
  static std::unordered_map<OrtDevice::DeviceId, AllocatorPtr> id_to_allocator_map;

  if (id_to_allocator_map.find(id) == id_to_allocator_map.end()) {
    id_to_allocator_map.insert({id, ROCMExecutionProvider::CreateRocmAllocator(id, gpu_mem_limit, arena_extend_strategy, external_allocator_info)});
  }

  return id_to_allocator_map[id];
}

static void CpuToRocmMemCpy(void* dst, const void* src, size_t num_bytes) {
  HIP_CALL_THROW(hipMemcpy(dst, src, num_bytes, hipMemcpyHostToDevice));
}

static void RocmToCpuMemCpy(void* dst, const void* src, size_t num_bytes) {
  HIP_CALL_THROW(hipMemcpy(dst, src, num_bytes, hipMemcpyDeviceToHost));
}

static const std::unordered_map<OrtDevice::DeviceType, MemCpyFunc>* GetRocmToHostMemCpyFunction() {
  static std::unordered_map<OrtDevice::DeviceType, MemCpyFunc> map{
      {OrtDevice::GPU, RocmToCpuMemCpy}};

  return &map;
}

#endif

/*
 * Register execution provider with options.
 */
static void RegisterExecutionProviders(InferenceSession* sess, const std::vector<std::string>& provider_types,
                                       const ProviderOptionsMap& provider_options_map) {
  ORT_UNUSED_PARAMETER(provider_options_map);

  for (const std::string& type : provider_types) {
    if (type == kCpuExecutionProvider) {
      RegisterExecutionProvider(sess, *onnxruntime::CreateExecutionProviderFactory_CPU(
                                          sess->GetSessionOptions().enable_cpu_mem_arena));
    } else if (type == kTensorrtExecutionProvider) {
#ifdef USE_TENSORRT
      OrtTensorRTProviderOptions params{0, 0, nullptr, 0, 1 << 30, 0, 0, nullptr, 0, 0};
      std::string trt_int8_calibration_table_name;
      auto it = provider_options_map.find(type);
      if (it != provider_options_map.end()) {
        for (auto option : it->second) {
          if (option.first == "device_id") {
            if (!option.second.empty()) {
              params.device_id = std::stoi(option.second);
            } else {
              ORT_THROW("[ERROR] [TensorRT] The value for the key 'device_id' should be a number i.e. '0'.\n");
            }
          } else if (option.first == "has_trt_options") {
            if (option.second == "True" || option.second == "true") {
              params.has_trt_options = true;
            } else if (option.second == "False" || option.second == "false") {
              params.has_trt_options = false;
            } else {
              ORT_THROW("[ERROR] [TensorRT] The value for the key 'has_trt_options' should be a boolean i.e. 'True' or 'False'. Default value is False.\n");
            }
          } else if (option.first == "trt_max_workspace_size") {
            if (!option.second.empty()) {
              params.trt_max_workspace_size = std::stoull(option.second);
            } else {
              ORT_THROW("[ERROR] [TensorRT] The value for the key 'trt_max_workspace_size' should be a number in byte i.e. '1073741824'.\n");
            }
          } else if (option.first == "trt_fp16_enable") {
            if (option.second == "True" || option.second == "true") {
              params.trt_fp16_enable = true;
            } else if (option.second == "False" || option.second == "false") {
              params.trt_fp16_enable = false;
            } else {
              ORT_THROW("[ERROR] [TensorRT] The value for the key 'trt_fp16_enable' should be a boolean i.e. 'True' or 'False'. Default value is False.\n");
            }
          } else if (option.first == "trt_int8_enable") {
            if (option.second == "True" || option.second == "true") {
              params.trt_int8_enable = true;
            } else if (option.second == "False" || option.second == "false") {
              params.trt_int8_enable = false;
            } else {
              ORT_THROW("[ERROR] [TensorRT] The value for the key 'trt_int8_enable' should be a boolean i.e. 'True' or 'False'. Default value is False.\n");
            }
          } else if (option.first == "trt_int8_calibration_table_name") {
            if (!option.second.empty()) {
              trt_int8_calibration_table_name = option.second;
              params.trt_int8_calibration_table_name = trt_int8_calibration_table_name.c_str();
            } else {
              ORT_THROW("[ERROR] [TensorRT] The value for the key 'trt_int8_calibration_table_name' should be a file name i.e. 'cal_table'.\n");
            }
          } else if (option.first == "trt_int8_use_native_calibration_table") {
            if (option.second == "True" || option.second == "true") {
              params.trt_int8_use_native_calibration_table = true;
            } else if (option.second == "False" || option.second == "false") {
              params.trt_int8_use_native_calibration_table = false;
            } else {
              ORT_THROW("[ERROR] [TensorRT] The value for the key 'trt_int8_use_native_calibration_table' should be a boolean i.e. 'True' or 'False'. Default value is False.\n");
            }
          } else {
            ORT_THROW("Invalid TensorRT EP option: ", option.first);
          }
        }
      }
      RegisterExecutionProvider(sess, *onnxruntime::CreateExecutionProviderFactory_Tensorrt(&params));
#endif
    } else if (type == kMIGraphXExecutionProvider) {
#ifdef USE_MIGRAPHX
      RegisterExecutionProvider(sess, *onnxruntime::CreateExecutionProviderFactory_MIGraphX(0));
#endif
    } else if (type == kCudaExecutionProvider) {
#ifdef USE_CUDA
      const auto it = provider_options_map.find(type);
      CUDAExecutionProviderInfo info{};
      if (it != provider_options_map.end())
        GetProviderInfo_CUDA()->CUDAExecutionProviderInfo__FromProviderOptions(it->second, info);
      else {
        info.device_id = cuda_device_id;
        info.gpu_mem_limit = gpu_mem_limit;
        info.arena_extend_strategy = arena_extend_strategy;
        info.cudnn_conv_algo_search = cudnn_conv_algo_search;
        info.do_copy_in_default_stream = do_copy_in_default_stream;
        info.external_allocator_info = external_allocator_info;
      }

      // This variable is never initialized because the APIs by which is it should be initialized are deprecated, however they still
      // exist are are in-use. Neverthless, it is used to return CUDAAllocator, hence we must try to initialize it here if we can
      // since FromProviderOptions might contain external CUDA allocator.
      external_allocator_info = info.external_allocator_info;
      RegisterExecutionProvider(sess, *GetProviderInfo_CUDA()->CreateExecutionProviderFactory(info));
#endif
    } else if (type == kRocmExecutionProvider) {
#ifdef USE_ROCM
      const auto it = provider_options_map.find(type);
      const ROCMExecutionProviderInfo info =
          it != provider_options_map.end()
              ? ROCMExecutionProviderInfo::FromProviderOptions(it->second)
              : [&]() {
                  ROCMExecutionProviderInfo info{};
                  info.device_id = cuda_device_id;
                  info.gpu_mem_limit = gpu_mem_limit;
                  info.arena_extend_strategy = arena_extend_strategy;
                  info.external_allocator_info = external_allocator_info;
                  return info;
                }();

      // This variable is never initialized because the APIs by which is it should be initialized are deprecated, however they still
      // exist are are in-use. Neverthless, it is used to return CUDAAllocator, hence we must try to initialize it here if we can
      // since FromProviderOptions might contain external CUDA allocator.
      external_allocator_info = info.external_allocator_info;
      RegisterExecutionProvider(
          sess, *onnxruntime::CreateExecutionProviderFactory_ROCM(info));
#endif
    } else if (type == kDnnlExecutionProvider) {
#ifdef USE_DNNL
      RegisterExecutionProvider(
          sess, *onnxruntime::CreateExecutionProviderFactory_Dnnl(sess->GetSessionOptions().enable_cpu_mem_arena));
#endif
    } else if (type == kOpenVINOExecutionProvider) {
#ifdef USE_OPENVINO
      OrtOpenVINOProviderOptions params;
      params.device_type = openvino_device_type.c_str();
      std::string blob_dump_path;

      auto it = provider_options_map.find(type);
      if (it != provider_options_map.end()) {
        for (auto option : it->second) {
          if (option.first == "device_type") {
            openvino_device_type = option.second;
            params.device_type = openvino_device_type.c_str();
          } else if (option.first == "enable_vpu_fast_compile") {
            if (option.second == "True") {
              params.enable_vpu_fast_compile = true;
            } else if (option.second == "False") {
              params.enable_vpu_fast_compile = false;
            } else {
              ORT_THROW("Invalid value passed for enable_vpu_fast_compile: ", option.second);
            }

          } else if (option.first == "use_compiled_network") {
            if (option.second == "True") {
              params.use_compiled_network = true;
            } else if (option.second == "False") {
              params.use_compiled_network = false;
            } else {
              ORT_THROW("Invalid value passed for use_compiled_network: ", option.second);
            }

          } else if (option.first == "device_id") {
            params.device_id = option.second.c_str();
          } else if (option.first == "num_of_threads") {
            params.num_of_threads = std::stoi(option.second);
          } else if (option.first == "blob_dump_path") {
            blob_dump_path = option.second;
            params.blob_dump_path = blob_dump_path.c_str();
          } else {
            ORT_THROW("Invalid OpenVINO EP option: ", option.first);
          }
        }
      }

      RegisterExecutionProvider(sess, *onnxruntime::CreateExecutionProviderFactory_OpenVINO(&params));
      // Reset global variables config to avoid it being accidentally passed on to the next session
      openvino_device_type.clear();
#endif
    } else if (type == kNupharExecutionProvider) {
#if USE_NUPHAR
      const auto it = provider_options_map.find(type);
      if (it != provider_options_map.end()) {
        ORT_THROW_IF_ERROR(
            ProviderOptionsParser{}
                .AddAssignmentToReference("nuphar_settings", nuphar_settings)
                .Parse(it->second));
      }

      RegisterExecutionProvider(
          sess, *onnxruntime::CreateExecutionProviderFactory_Nuphar(true, nuphar_settings.c_str()));

      // clear nuphar_settings after use to avoid it being accidentally passed on to next session
      nuphar_settings.clear();
#endif
    } else if (type == kVitisAIExecutionProvider) {
#if USE_VITISAI
      RegisterExecutionProvider(sess, *onnxruntime::CreateExecutionProviderFactory_VITISAI("dpuv1", 0));
#endif
    } else if (type == kAclExecutionProvider) {
#ifdef USE_ACL
      RegisterExecutionProvider(
          sess, *onnxruntime::CreateExecutionProviderFactory_ACL(sess->GetSessionOptions().enable_cpu_mem_arena));
#endif
    } else if (type == kArmNNExecutionProvider) {
#ifdef USE_ARMNN
      RegisterExecutionProvider(
          sess, *onnxruntime::CreateExecutionProviderFactory_ArmNN(sess->GetSessionOptions().enable_cpu_mem_arena));
#endif
    } else if (type == kDmlExecutionProvider) {
#ifdef USE_DML
      RegisterExecutionProvider(sess, *onnxruntime::CreateExecutionProviderFactory_DML(0));
#endif
    } else if (type == kNnapiExecutionProvider) {
#if defined(USE_NNAPI)
#if !defined(__ANDROID__)
      LOGS_DEFAULT(WARNING) << "NNAPI execution provider can only be used to generate ORT format model in this build.";
#endif
      RegisterExecutionProvider(sess, *onnxruntime::CreateExecutionProviderFactory_Nnapi(0));
#endif
    } else if (type == kRknpuExecutionProvider) {
#ifdef USE_RKNPU
      RegisterExecutionProvider(sess, *onnxruntime::CreateExecutionProviderFactory_Rknpu());
#endif
    } else {
      // check whether it is a dynamic load EP:
      const auto it = provider_options_map.find(type);
      if (it != provider_options_map.end()) {
        auto shared_lib_path_it = it->second.find(kExecutionProviderSharedLibraryPath);
        if (shared_lib_path_it != it->second.end()) {
          // this is an EP with dynamic loading
          // construct the provider option
          ProviderOptions provider_options;
          for (auto option : it->second) {
            if (option.first != kExecutionProviderSharedLibraryPath)
              provider_options.insert(option);
          }
          auto p_ep = LoadExecutionProvider(shared_lib_path_it->second, provider_options);
          ORT_THROW_IF_ERROR(sess->RegisterExecutionProvider(
              std::move(p_ep)));
          continue;
        }
      }
      // unknown provider
      throw std::runtime_error("Unknown Provider Type: " + type);
    }
  }
}

/**
 * Generate a map for mapping execution provider to excution provider options.
 *
 * @param providers vector of excution providers. [ep1, ep2, ...]
 * @param provider_options_vector vector of excution provider options. [option1, option2 ...]
 * @param provider_options_map an unordered map for mapping excution provider to excution provider options.
 *        {'ep1' -> option1, 'ep2' -> option2 ...}
 *
 */
static void GenerateProviderOptionsMap(const std::vector<std::string>& providers,
                                       const ProviderOptionsVector& provider_options_vector,
                                       ProviderOptionsMap& provider_options_map) {
  if (provider_options_vector.empty() || providers.empty()) {
    return;
  }

  std::size_t j = 0;  // index for provider_options_vector

  for (const std::string& type : providers) {
    if (j < provider_options_vector.size() && !provider_options_vector[j].empty()) {
      provider_options_map[type] = provider_options_vector[j];
    }

    j += 1;
  }
}

#if !defined(ORT_MINIMAL_BUILD) || defined(ORT_MINIMAL_BUILD_CUSTOM_OPS)
static void RegisterCustomOpDomainsAndLibraries(PyInferenceSession* sess, const PySessionOptions& so) {
  if (!so.custom_op_domains_.empty()) {
    // Register all custom op domains that will be needed for the session
    std::vector<OrtCustomOpDomain*> custom_op_domains;
    custom_op_domains.reserve(so.custom_op_domains_.size());
    for (size_t i = 0; i < so.custom_op_domains_.size(); ++i) {
      custom_op_domains.emplace_back(so.custom_op_domains_[i]);
    }
    OrtPybindThrowIfError(sess->GetSessionHandle()->AddCustomOpDomains(custom_op_domains));

    // Register all custom op libraries that will be needed for the session
    sess->AddCustomOpLibraries(so.custom_op_libraries_);
  }
}
#endif

void InitializeSession(InferenceSession* sess, const std::vector<std::string>& provider_types,
                       const ProviderOptionsVector& provider_options,
                       const std::unordered_set<std::string>& disabled_optimizer_names) {
  ProviderOptionsMap provider_options_map;
  GenerateProviderOptionsMap(provider_types, provider_options, provider_options_map);

  if (provider_types.empty()) {
    // use default registration priority.
    RegisterExecutionProviders(sess, GetAllExecutionProviderNames(), provider_options_map);
  } else {
    RegisterExecutionProviders(sess, provider_types, provider_options_map);
  }

#if !defined(ORT_MINIMAL_BUILD)
  if (!disabled_optimizer_names.empty()) {
    OrtPybindThrowIfError(sess->FilterEnabledOptimizers(disabled_optimizer_names));
  }
#else
  ORT_UNUSED_PARAMETER(disabled_optimizer_names);
#endif

  OrtPybindThrowIfError(sess->Initialize());
}

static bool CheckIfTensor(const std::vector<const NodeArg*>& def_list,
                          const std::string& name,
                          /*out*/ onnx::TypeProto& type_proto) {
  auto ret_it = std::find_if(std::begin(def_list), std::end(def_list),
                             [&name](const NodeArg* node_arg) { return name == node_arg->Name(); });
  if (ret_it == std::end(def_list)) {
    throw std::runtime_error("Failed to find NodeArg with name: " + name + " in the def list");
  }

  const auto* temp = (*ret_it)->TypeAsProto();
  if (!temp) {
    throw std::runtime_error("Corresponding type_proto is null");
  } else {
    type_proto = *temp;
  }

  return type_proto.has_tensor_type();
}

#if defined(USE_NUPHAR) ||   \
    defined(USE_OPENVINO) || \
    defined(USE_CUDA) ||     \
    defined(USE_ROCM)
static void LogDeprecationWarning(
    const std::string& deprecated, const optional<std::string>& alternative = nullopt) {
  LOGS_DEFAULT(WARNING) << "This is DEPRECATED and will be removed in the future: " << deprecated;
  LOGS_DEFAULT_IF(alternative.has_value(), WARNING) << "As an alternative, use: " << *alternative;
}
#endif

void addGlobalMethods(py::module& m, Environment& env) {
  m.def("get_default_session_options", &GetDefaultCPUSessionOptions, "Return a default session_options instance.");
  m.def("get_session_initializer", &SessionObjectInitializer::Get, "Return a default session object initializer.");
  m.def(
      "get_device", []() -> std::string { return BACKEND_DEVICE; },
      "Return the device used to compute the prediction (CPU, MKL, ...)");
  m.def(
      "set_seed", [](const int64_t seed) { utils::SetRandomSeed(seed); },
      "Sets the seed used for random number generation in Onnxruntime.");
  m.def(
      "set_default_logger_severity", [&env](int severity) {
        ORT_ENFORCE(severity >= 0 && severity <= 4,
                    "Invalid logging severity. 0:Verbose, 1:Info, 2:Warning, 3:Error, 4:Fatal");
        logging::LoggingManager* default_logging_manager = env.GetLoggingManager();
        default_logging_manager->SetDefaultLoggerSeverity(static_cast<logging::Severity>(severity));
      },
      "Sets the default logging severity. 0:Verbose, 1:Info, 2:Warning, 3:Error, 4:Fatal");
  m.def(
      "get_all_providers", []() -> const std::vector<std::string>& { return GetAllExecutionProviderNames(); },
      "Return list of Execution Providers that this version of Onnxruntime can support. "
      "The order of elements represents the default priority order of Execution Providers "
      "from highest to lowest.");
  m.def(
      "get_available_providers", []() -> const std::vector<std::string>& { return GetAvailableExecutionProviderNames(); },
      "Return list of available Execution Providers available in this installed version of Onnxruntime. "
      "The order of elements represents the default priority order of Execution Providers "
      "from highest to lowest.");
  m.def(
      "enable_telemetry_events", []() -> void { platform_env.GetTelemetryProvider().EnableTelemetryEvents(); },
      "Enables platform-specific telemetry collection where applicable.");
  m.def(
      "disable_telemetry_events", []() -> void { platform_env.GetTelemetryProvider().DisableTelemetryEvents(); },
      "Disables platform-specific telemetry collection.");
  m.def(
      "create_and_register_allocator", [&env](const OrtMemoryInfo& mem_info, const OrtArenaCfg* arena_cfg = nullptr) -> void {
        auto st = env.CreateAndRegisterAllocator(mem_info, arena_cfg);
        if (!st.IsOK()) {
          throw std::runtime_error("Error when creating and registering allocator: " + st.ErrorMessage());
        }
      });

#ifdef USE_NUPHAR
  // TODO remove deprecated global config
  m.def("set_nuphar_settings", [](const std::string& str) {
    LogDeprecationWarning("set_nuphar_settings", "Nuphar execution provider option \"nuphar_settings\"");
    nuphar_settings = str;
  });
  // TODO remove deprecated global config
  m.def("get_nuphar_settings", []() -> std::string {
    LogDeprecationWarning("get_nuphar_settings");
    return nuphar_settings;
  });
#endif

#ifdef USE_OPENVINO
  m.def(
      "get_available_openvino_device_ids", []() -> std::vector<std::string> {
        if (auto* info = GetProviderInfo_OpenVINO()) {
          return info->GetAvailableDevices();
        }
        return {};
      },
      "Lists all OpenVINO device ids available.");
  /*
   * The following APIs to set config options are deprecated. Use Session.set_providers() instead.
   */
  // TODO remove deprecated global config
  m.def(
      "set_openvino_device", [](const std::string& device_type) {
        LogDeprecationWarning("set_openvino_device", "OpenVINO execution provider option \"device_type\"");
        openvino_device_type = device_type;
      },
      "Set the prefered OpenVINO device type to be used. If left unset, the device type selected during build time will be used.");
  // TODO remove deprecated global config
  m.def(
      "get_openvino_device", []() -> std::string {
        LogDeprecationWarning("get_openvino_device");
        return openvino_device_type;
      },
      "Gets the dynamically selected OpenVINO device type for inference.");
#endif

#ifdef onnxruntime_PYBIND_EXPORT_OPSCHEMA
  m.def(
      "get_all_operator_schema", []() -> const std::vector<ONNX_NAMESPACE::OpSchema> {
        return ONNX_NAMESPACE::OpSchemaRegistry::get_all_schemas_with_history();
      },
      "Return a vector of OpSchema all registed operators");
  m.def(
      "get_all_opkernel_def", []() -> const std::vector<onnxruntime::KernelDef> {
        std::vector<onnxruntime::KernelDef> result;

        std::vector<std::shared_ptr<onnxruntime::IExecutionProviderFactory>> factories = {
            onnxruntime::CreateExecutionProviderFactory_CPU(0),
#ifdef USE_CUDA
            onnxruntime::CreateExecutionProviderFactory_CUDA(
                [&]() {
                  CUDAExecutionProviderInfo info{};
                  info.device_id = cuda_device_id;
                  info.gpu_mem_limit = gpu_mem_limit;
                  info.arena_extend_strategy = arena_extend_strategy;
                  info.cudnn_conv_algo_search = cudnn_conv_algo_search;
                  info.do_copy_in_default_stream = do_copy_in_default_stream;
                  info.external_allocator_info = external_allocator_info;
                  return info;
                }()),
#endif
#ifdef USE_ROCM
            onnxruntime::CreateExecutionProviderFactory_ROCM(
                [&]() {
                  ROCMExecutionProviderInfo info{};
                  info.device_id = cuda_device_id;
                  info.gpu_mem_limit = gpu_mem_limit;
                  info.arena_extend_strategy = arena_extend_strategy;
                  info.external_allocator_info = external_allocator_info;
                  return info;
                }()),
#endif
#ifdef USE_DNNL
            onnxruntime::CreateExecutionProviderFactory_Dnnl(1),
#endif
#ifdef USE_OPENVINO
            onnxruntime::CreateExecutionProviderFactory_OpenVINO(openvino_device_type, false, "", 8, false, ""),
#endif
#ifdef USE_TENSORRT
            onnxruntime::CreateExecutionProviderFactory_Tensorrt(
                [&]() {
                  TensorrtExecutionProviderInfo info{};
                  return info;
                }()),
#endif
#ifdef USE_MIGRAPHX
            onnxruntime::CreateExecutionProviderFactory_MIGraphX(0),
#endif
#ifdef USE_VITISAI
            onnxruntime::CreateExecutionProviderFactory_VitisAI("DPU", 0),
#endif
#ifdef USE_ACL
            onnxruntime::CreateExecutionProviderFactory_ACL(0),
#endif
#ifdef USE_ARMNN
            onnxruntime::CreateExecutionProviderFactory_ArmNN(0),
#endif
#ifdef USE_DML
            onnxruntime::CreateExecutionProviderFactory_DML(0),
#endif
#ifdef USE_NNAPI
            onnxruntime::CreateExecutionProviderFactory_NNAPI(0),
#endif
#ifdef USE_RKNPU
            onnxruntime::CreateExecutionProviderFactory_Rknpu(),
#endif
        };

        for (const auto& f : factories) {
          for (const auto& m : f->CreateProvider()
                                   ->GetKernelRegistry()
                                   ->GetKernelCreateMap()) {
            result.emplace_back(*(m.second.kernel_def));
          }
        }

        return result;
      },
      "Return a vector of KernelDef for all registered OpKernels");
#endif  //onnxruntime_PYBIND_EXPORT_OPSCHEMA

#if defined(USE_CUDA) || defined(USE_ROCM)
  /*
   * The following set_* methods are deprecated.
   *
   * To achieve same result, please use the following python api:
   * InferenceSession.set_providers(list_of_providers, list_of_provider_option_dicts)
   *
   */
  // TODO remove deprecated global config
  m.def("set_cuda_device_id", [](const int id) {
    LogDeprecationWarning("set_cuda_device_id", "CUDA/ROCM execution provider option \"device_id\"");
    cuda_device_id = static_cast<OrtDevice::DeviceId>(id);
  });
  // TODO remove deprecated global config
  m.def("set_cudnn_conv_algo_search", [](const OrtCudnnConvAlgoSearch algo) {
    LogDeprecationWarning("set_cudnn_conv_algo_search", "CUDA execution provider option \"cudnn_conv_algo_search\"");
#ifdef USE_ROCM
    ORT_UNUSED_PARAMETER(algo);
    ORT_THROW("set_cudnn_conv_algo_search is not supported in ROCM");
#else
        cudnn_conv_algo_search = algo;
#endif
  });
  // TODO remove deprecated global config
  m.def("set_do_copy_in_default_stream", [](const bool use_single_stream) {
    LogDeprecationWarning(
        "set_do_copy_in_default_stream", "CUDA execution provider option \"do_copy_in_default_stream\"");
#ifdef USE_ROCM
    ORT_UNUSED_PARAMETER(use_single_stream);
    ORT_THROW("set_do_copy_in_default_stream is not supported in ROCM");
#else
        do_copy_in_default_stream = use_single_stream;
#endif
  });
  // TODO remove deprecated global config
  m.def("set_gpu_mem_limit", [](const int64_t limit) {
    LogDeprecationWarning(
        "set_gpu_mem_limit",
        "CUDA execution provider option \"gpu_mem_limit\", ROCM execution provider option \"gpu_mem_limit\"");
    gpu_mem_limit = gsl::narrow<size_t>(limit);
  });
  // TODO remove deprecated global config
  m.def("set_arena_extend_strategy", [](const onnxruntime::ArenaExtendStrategy strategy) {
    LogDeprecationWarning("set_arena_extend_strategy", "CUDA/ROCM execution provider option \"arena_extend_strategy\"");
    arena_extend_strategy = strategy;
  });
#endif
}

#ifdef onnxruntime_PYBIND_EXPORT_OPSCHEMA

void addOpKernelSubmodule(py::module& m) {
  auto opkernel = m.def_submodule("opkernel");
  opkernel.doc() = "OpKernel submodule";
  py::class_<onnxruntime::KernelDef> kernel_def(opkernel, "KernelDef");
  kernel_def.def_property_readonly("op_name", &onnxruntime::KernelDef::OpName)
      .def_property_readonly("domain", &onnxruntime::KernelDef::Domain)
      .def_property_readonly("provider", &onnxruntime::KernelDef::Provider)
      .def_property_readonly("version_range",
                             [](const onnxruntime::KernelDef& kernelDef) -> std::pair<int, int> {
                               return kernelDef.onnxruntime::KernelDef::SinceVersion();
                             })
      .def_property_readonly("type_constraints",
                             [](const onnxruntime::KernelDef& kernelDef) -> std::unordered_map<std::string, std::vector<std::string>> {
                               std::unordered_map<std::string, std::vector<std::string>> result;
                               const auto& tempResult = kernelDef.TypeConstraints();
                               for (const auto& tc : tempResult) {
                                 result[tc.first] = std::vector<std::string>();
                                 for (const auto& dt : tc.second) {
                                   result[tc.first].emplace_back(onnxruntime::DataTypeImpl::ToString(dt));
                                 }
                               }
                               return result;
                             });
}

void addOpSchemaSubmodule(py::module& m) {
  auto schemadef = m.def_submodule("schemadef");
  schemadef.doc() = "Schema submodule";

  // Keep this binding local to this module
  py::class_<ONNX_NAMESPACE::OpSchema> op_schema(schemadef, "OpSchema", py::module_local());
  op_schema.def_property_readonly("file", &ONNX_NAMESPACE::OpSchema::file)
      .def_property_readonly("line", &ONNX_NAMESPACE::OpSchema::line)
      .def_property_readonly("support_level", &ONNX_NAMESPACE::OpSchema::support_level)
      .def_property_readonly(
          "doc", &ONNX_NAMESPACE::OpSchema::doc, py::return_value_policy::reference)
      .def_property_readonly("since_version", &ONNX_NAMESPACE::OpSchema::since_version)
      .def_property_readonly("deprecated", &ONNX_NAMESPACE::OpSchema::deprecated)
      .def_property_readonly("domain", &ONNX_NAMESPACE::OpSchema::domain)
      .def_property_readonly("name", &ONNX_NAMESPACE::OpSchema::Name)
      .def_property_readonly("min_input", &ONNX_NAMESPACE::OpSchema::min_input)
      .def_property_readonly("max_input", &ONNX_NAMESPACE::OpSchema::max_input)
      .def_property_readonly("min_output", &ONNX_NAMESPACE::OpSchema::min_output)
      .def_property_readonly("max_output", &ONNX_NAMESPACE::OpSchema::max_output)
      .def_property_readonly("attributes", &ONNX_NAMESPACE::OpSchema::attributes)
      .def_property_readonly("inputs", &ONNX_NAMESPACE::OpSchema::inputs)
      .def_property_readonly("outputs", &ONNX_NAMESPACE::OpSchema::outputs)
      .def_property_readonly(
          "has_type_and_shape_inference_function",
          &ONNX_NAMESPACE::OpSchema::has_type_and_shape_inference_function)
      .def_property_readonly(
          "type_constraints", &ONNX_NAMESPACE::OpSchema::typeConstraintParams)
      .def_static("is_infinite", [](int v) {
        return v == std::numeric_limits<int>::max();
      });

  // Keep this binding local to this module
  py::class_<ONNX_NAMESPACE::OpSchema::Attribute>(op_schema, "Attribute", py::module_local())
      .def_readonly("name", &ONNX_NAMESPACE::OpSchema::Attribute::name)
      .def_readonly("description", &ONNX_NAMESPACE::OpSchema::Attribute::description)
      .def_readonly("type", &ONNX_NAMESPACE::OpSchema::Attribute::type)
      .def_property_readonly(
          "_default_value",
          [](ONNX_NAMESPACE::OpSchema::Attribute* attr) -> py::bytes {
            std::string out;
            attr->default_value.SerializeToString(&out);
            return out;
          })
      .def_readonly("required", &ONNX_NAMESPACE::OpSchema::Attribute::required);

  // Keep this binding local to this module
  py::class_<ONNX_NAMESPACE::OpSchema::TypeConstraintParam>(op_schema, "TypeConstraintParam", py::module_local())
      .def_readonly(
          "type_param_str", &ONNX_NAMESPACE::OpSchema::TypeConstraintParam::type_param_str)
      .def_readonly("description", &ONNX_NAMESPACE::OpSchema::TypeConstraintParam::description)
      .def_readonly(
          "allowed_type_strs",
          &ONNX_NAMESPACE::OpSchema::TypeConstraintParam::allowed_type_strs);

  // Keep this binding local to this module
  py::enum_<ONNX_NAMESPACE::OpSchema::FormalParameterOption>(op_schema, "FormalParameterOption", py::module_local())
      .value("Single", ONNX_NAMESPACE::OpSchema::Single)
      .value("Optional", ONNX_NAMESPACE::OpSchema::Optional)
      .value("Variadic", ONNX_NAMESPACE::OpSchema::Variadic);

  // Keep this binding local to this module
  py::class_<ONNX_NAMESPACE::OpSchema::FormalParameter>(op_schema, "FormalParameter", py::module_local())
      .def_property_readonly("name", &ONNX_NAMESPACE::OpSchema::FormalParameter::GetName)
      .def_property_readonly("types", &ONNX_NAMESPACE::OpSchema::FormalParameter::GetTypes)
      .def_property_readonly("typeStr", &ONNX_NAMESPACE::OpSchema::FormalParameter::GetTypeStr)
      .def_property_readonly(
          "description", &ONNX_NAMESPACE::OpSchema::FormalParameter::GetDescription)
      .def_property_readonly("option", &ONNX_NAMESPACE::OpSchema::FormalParameter::GetOption)
      .def_property_readonly(
          "isHomogeneous", &ONNX_NAMESPACE::OpSchema::FormalParameter::GetIsHomogeneous);

  // Keep this binding local to this module
  py::enum_<ONNX_NAMESPACE::AttributeProto::AttributeType>(op_schema, "AttrType", py::module_local())
      .value("FLOAT", ONNX_NAMESPACE::AttributeProto::FLOAT)
      .value("INT", ONNX_NAMESPACE::AttributeProto::INT)
      .value("STRING", ONNX_NAMESPACE::AttributeProto::STRING)
      .value("TENSOR", ONNX_NAMESPACE::AttributeProto::TENSOR)
      .value("GRAPH", ONNX_NAMESPACE::AttributeProto::GRAPH)
      .value("FLOATS", ONNX_NAMESPACE::AttributeProto::FLOATS)
      .value("INTS", ONNX_NAMESPACE::AttributeProto::INTS)
      .value("STRINGS", ONNX_NAMESPACE::AttributeProto::STRINGS)
      .value("TENSORS", ONNX_NAMESPACE::AttributeProto::TENSORS)
      .value("GRAPHS", ONNX_NAMESPACE::AttributeProto::GRAPHS);

  // Keep this binding local to this module
  py::enum_<ONNX_NAMESPACE::OpSchema::SupportType>(op_schema, "SupportType", py::module_local())
      .value("COMMON", ONNX_NAMESPACE::OpSchema::SupportType::COMMON)
      .value("EXPERIMENTAL", ONNX_NAMESPACE::OpSchema::SupportType::EXPERIMENTAL);
}

#endif  //onnxruntime_PYBIND_EXPORT_OPSCHEMA

#ifdef ENABLE_TRAINING
void DlpackCapsuleDestructor(PyObject* data) {
  DLManagedTensor* dlmanged_tensor = (DLManagedTensor*)PyCapsule_GetPointer(data, "dltensor");
  if (dlmanged_tensor) {
    // the dlmanged_tensor has not been consumed, call deleter ourselves.
    dlmanged_tensor->deleter(const_cast<DLManagedTensor*>(dlmanged_tensor));
  } else {
    // the dlmanged_tensor has been consumed,
    // PyCapsule_GetPointer has set an error indicator.
    PyErr_Clear();
  }
}
#endif

void addObjectMethods(py::module& m, Environment& env) {
  py::enum_<GraphOptimizationLevel>(m, "GraphOptimizationLevel")
      .value("ORT_DISABLE_ALL", GraphOptimizationLevel::ORT_DISABLE_ALL)
      .value("ORT_ENABLE_BASIC", GraphOptimizationLevel::ORT_ENABLE_BASIC)
      .value("ORT_ENABLE_EXTENDED", GraphOptimizationLevel::ORT_ENABLE_EXTENDED)
      .value("ORT_ENABLE_ALL", GraphOptimizationLevel::ORT_ENABLE_ALL);

  py::enum_<ExecutionMode>(m, "ExecutionMode")
      .value("ORT_SEQUENTIAL", ExecutionMode::ORT_SEQUENTIAL)
      .value("ORT_PARALLEL", ExecutionMode::ORT_PARALLEL);

  py::enum_<ExecutionOrder>(m, "ExecutionOrder")
      .value("DEFAULT", ExecutionOrder::DEFAULT)
      .value("PRIORITY_BASED", ExecutionOrder::PRIORITY_BASED);

  py::enum_<OrtAllocatorType>(m, "OrtAllocatorType")
      .value("INVALID", OrtAllocatorType::Invalid)
      .value("ORT_DEVICE_ALLOCATOR", OrtAllocatorType::OrtDeviceAllocator)
      .value("ORT_ARENA_ALLOCATOR", OrtAllocatorType::OrtArenaAllocator);

  py::enum_<OrtMemType>(m, "OrtMemType")
      .value("CPU_INPUT", OrtMemType::OrtMemTypeCPUInput)
      .value("CPU_OUTPUT", OrtMemType::OrtMemTypeCPUOutput)
      .value("CPU", OrtMemType::OrtMemTypeCPU)
      .value("DEFAULT", OrtMemType::OrtMemTypeDefault);

  py::class_<OrtDevice> device(m, "OrtDevice", R"pbdoc(ONNXRuntime device informaion.)pbdoc");
  device.def(py::init<OrtDevice::DeviceType, OrtDevice::MemoryType, OrtDevice::DeviceId>())
      .def("device_id", &OrtDevice::Id, R"pbdoc(Device Id.)pbdoc")
      .def("device_type", &OrtDevice::Type, R"pbdoc(Device Type.)pbdoc")
      .def_static("cpu", []() { return OrtDevice::CPU; })
      .def_static("cuda", []() { return OrtDevice::GPU; })
      .def_static("default_memory", []() { return OrtDevice::MemType::DEFAULT; });

  py::class_<OrtArenaCfg> ort_arena_cfg_binding(m, "OrtArenaCfg");
  // There is a global var: arena_extend_strategy, which means we can't use that var name here
  // See docs/C_API.md for details on what the following parameters mean and how to choose these values
  ort_arena_cfg_binding.def(py::init([](size_t max_mem, int arena_extend_strategy_local,
                                        int initial_chunk_size_bytes, int max_dead_bytes_per_chunk) {
    auto ort_arena_cfg = std::make_unique<OrtArenaCfg>();
    ort_arena_cfg->max_mem = max_mem;
    ort_arena_cfg->arena_extend_strategy = arena_extend_strategy_local;
    ort_arena_cfg->initial_chunk_size_bytes = initial_chunk_size_bytes;
    ort_arena_cfg->max_dead_bytes_per_chunk = max_dead_bytes_per_chunk;
    return ort_arena_cfg;
  }));

  py::class_<OrtMemoryInfo> ort_memory_info_binding(m, "OrtMemoryInfo");
  ort_memory_info_binding.def(py::init([](const char* name, OrtAllocatorType type, int id, OrtMemType mem_type) {
    if (strcmp(name, onnxruntime::CPU) == 0) {
      return std::make_unique<OrtMemoryInfo>(onnxruntime::CPU, type, OrtDevice(), id, mem_type);
    } else if (strcmp(name, onnxruntime::CUDA) == 0) {
      return std::make_unique<OrtMemoryInfo>(
          onnxruntime::CUDA, type, OrtDevice(OrtDevice::GPU, OrtDevice::MemType::DEFAULT, static_cast<OrtDevice::DeviceId>(id)), id,
          mem_type);
    } else if (strcmp(name, onnxruntime::CUDA_PINNED) == 0) {
      return std::make_unique<OrtMemoryInfo>(
          onnxruntime::CUDA_PINNED, type, OrtDevice(OrtDevice::CPU, OrtDevice::MemType::CUDA_PINNED, static_cast<OrtDevice::DeviceId>(id)),
          id, mem_type);
    } else {
      throw std::runtime_error("Specified device is not supported.");
    }
  }));

  py::class_<OrtValue>
      ortvalue_binding(m, "OrtValue");
  ortvalue_binding
      // Factory method to create an OrtValue (Tensor) from the given Numpy object
      // The Tensor allocates and manages its own memory (on the specified device) and copies data from the Numpy data buffer
      .def_static("ortvalue_from_numpy", [](py::object& array_on_cpu, OrtDevice& device) {
        if (!IsNumericNumpyArray(array_on_cpu)) {
          throw std::runtime_error("Creation of OrtValues is currently only supported from non-string numpy arrays");
        }

        auto ml_value = std::make_unique<OrtValue>();

        // The tensor's memory is allocated on the CPU
        if (GetDeviceName(device) == CPU) {
          // InputDeflist is null because OrtValue creation is not tied to a specific model
          // Likewise, there is no need to specify the name (as the name was previously used to lookup the def list)

          CreateGenericMLValue(nullptr, GetAllocator(), "", array_on_cpu, ml_value.get(), true);
        } else if (GetDeviceName(device) == CUDA) {
      // The tensor's memory is allocated on CUDA

#ifdef USE_CUDA
          if (!IsCudaDeviceIdValid(logging::LoggingManager::DefaultLogger(), device.Id())) {
            throw std::runtime_error("The provided device id doesn't match any available GPUs on the machine.");
          }

          // InputDeflist is null because OrtValue creation is not tied to a specific model
          // Likewise, there is no need to specify the name (as the name was previously used to lookup the def list)
          // TODO: Add check to ensure that string arrays are not passed - we currently don't support string tensors in CUDA
          CreateGenericMLValue(nullptr, GetCudaAllocator(device.Id()), "", array_on_cpu, ml_value.get(), true, false, CpuToCudaMemCpy);
#elif USE_ROCM
          if (!IsRocmDeviceIdValid(logging::LoggingManager::DefaultLogger(), device.Id())) {
            throw std::runtime_error("The provided device id doesn't match any available GPUs on the machine.");
          }

          // InputDeflist is null because OrtValue creation is not tied to a specific model
          // Likewise, there is no need to specify the name (as the name was previously used to lookup the def list)
          // TODO: Add check to ensure that string arrays are not passed - we currently don't support string tensors in CUDA
          CreateGenericMLValue(nullptr, GetRocmAllocator(device.Id()), "", array_on_cpu, ml_value.get(), true, false, CpuToRocmMemCpy);

#else
      throw std::runtime_error(
          "Can't allocate memory on the CUDA device using this package of OnnxRuntime. "
          "Please use the CUDA package of OnnxRuntime to use this feature.");
#endif
        } else {
          throw std::runtime_error("Unsupported device: Cannot place the OrtValue on this device");
        }

        return ml_value;
      })

      // Factory method to create an OrtValue (Tensor) from the given shape and element type with memory on the specified device
      // The memory is left uninitialized
      .def_static("ortvalue_from_shape_and_type", [](std::vector<int64_t>& shape, py::object& element_type, OrtDevice& device) {
        PyArray_Descr* dtype;
        if (!PyArray_DescrConverter(element_type.ptr(), &dtype)) {
          throw std::runtime_error("Not a valid numpy type");
        }

        int type_num = dtype->type_num;
        Py_DECREF(dtype);

        if (!IsNumericNumpyType(type_num)) {
          throw std::runtime_error("Creation of OrtValues is currently only supported from non-string numpy arrays");
        }

        auto ml_value = std::make_unique<OrtValue>();

        std::unique_ptr<Tensor> tensor;
        // The tensor's memory is allocated on the CPU
        if (GetDeviceName(device) == CPU) {
          tensor = std::make_unique<Tensor>(NumpyTypeToOnnxRuntimeType(type_num), shape, GetAllocator());
        } else if (GetDeviceName(device) == CUDA) {
      // The tensor's memory is allocated on CUDA
#ifdef USE_CUDA
          if (!IsCudaDeviceIdValid(logging::LoggingManager::DefaultLogger(), device.Id())) {
            throw std::runtime_error("The provided device id doesn't match any available GPUs on the machine.");
          }

          tensor = std::make_unique<Tensor>(NumpyTypeToOnnxRuntimeType(type_num), shape, GetCudaAllocator(device.Id()));
#else
      throw std::runtime_error(
          "Can't allocate memory on the CUDA device using this package of OnnxRuntime. "
          "Please use the CUDA package of OnnxRuntime to use this feature.");
#endif
        } else {
          throw std::runtime_error("Unsupported device: Cannot place the OrtValue on this device");
        }

        auto ml_tensor = DataTypeImpl::GetType<Tensor>();
        ml_value->Init(tensor.release(),
                       ml_tensor,
                       ml_tensor->GetDeleteFunc());

        return ml_value;
      })
      .def("data_ptr", [](OrtValue* ml_value) -> int64_t {
        // TODO: Assumes that the OrtValue is a Tensor, make this generic to handle non-Tensors
        ORT_ENFORCE(ml_value->IsTensor(), "Only OrtValues that are Tensors are currently supported");

        auto* tensor = ml_value->GetMutable<Tensor>();

        if (tensor->Shape().Size() == 0) {
          return 0;
        }

        // Should cover x86 and x64 platforms
        return reinterpret_cast<int64_t>(tensor->MutableDataRaw());
      })
      .def("device_name", [](OrtValue* ml_value) -> std::string {
        // TODO: Assumes that the OrtValue is a Tensor, make this generic to handle non-Tensors
        ORT_ENFORCE(ml_value->IsTensor(), "Only OrtValues that are Tensors are currently supported");

        return std::string(GetDeviceName(ml_value->Get<Tensor>().Location().device));
      })
      .def("shape", [](OrtValue* ml_value) -> py::list {
        // TODO: Assumes that the OrtValue is a Tensor, make this generic to handle non-Tensors
        ORT_ENFORCE(ml_value->IsTensor(), "Only OrtValues that are Tensors are currently supported");

        py::list shape_arr;
        const auto& dims = ml_value->Get<Tensor>().Shape().GetDims();

        for (auto dim : dims) {
          // For sequence tensors - we would append a list of dims to the outermost list
          // For now only tensors are supported in OrtValue
          shape_arr.append(dim);
        }

        return shape_arr;
      })
      .def("data_type", [](OrtValue* ml_value) -> std::string {
        // TODO: Assumes that the OrtValue is a Tensor, make this generic to handle non-Tensors
        ORT_ENFORCE(ml_value->IsTensor(), "Only OrtValues that are Tensors are currently supported");

        // Currently only "tensor" OrtValues are supported
        std::ostringstream ostr;
        ostr << "tensor";
        ostr << "(";
        ostr << DataTypeImpl::ToString(ml_value->Get<Tensor>().DataType());
        ostr << ")";

        return ostr.str();
      })
      .def("is_tensor", [](OrtValue* ml_value) -> bool {
        return ml_value->IsTensor();
      })
      .def("numpy", [](OrtValue* ml_value) -> py::object {
        ORT_ENFORCE(ml_value->IsTensor(), "Only OrtValues that are Tensors are convertible to Numpy objects");

        py::object obj;

#ifdef USE_CUDA
        GetPyObjFromTensor(ml_value->Get<Tensor>(), obj, nullptr, GetCudaToHostMemCpyFunction());
#elif USE_ROCM
        GetPyObjFromTensor(ml_value->Get<Tensor>(), obj, nullptr, GetRocmToHostMemCpyFunction());
#else
    GetPyObjFromTensor(ml_value->Get<Tensor>(), obj, nullptr, nullptr);
#endif
        return obj;
      })
#ifdef ENABLE_TRAINING
      .def("to_dlpack", [](OrtValue* ort_value) -> py::object {
        DLManagedTensor* dlmanaged_tensor = OrtValueToDlpack(*ort_value);
        return py::reinterpret_steal<py::object>(
            PyCapsule_New(dlmanaged_tensor, "dltensor", DlpackCapsuleDestructor));
      })
      .def_static("from_dlpack", [](py::object data, bool is_bool_tensor = false) {
        DLManagedTensor* dlmanaged_tensor = (DLManagedTensor*)PyCapsule_GetPointer(data.ptr(), "dltensor");
        OrtValue ort_value = DlpackToOrtValue(dlmanaged_tensor, is_bool_tensor);
        // Make sure this capsule will never be used again.
        PyCapsule_SetName(data.ptr(), "used_dltensor");
        return ort_value;
      })
#endif
      ;

  py::class_<SessionIOBinding> session_io_binding(m, "SessionIOBinding");
  session_io_binding
      .def(py::init([](PyInferenceSession* sess) {
        auto sess_io_binding = std::make_unique<SessionIOBinding>(sess->GetSessionHandle());
        return sess_io_binding;
      }))
      .def("bind_input", [](SessionIOBinding* io_binding, const std::string& name, py::object& arr_on_cpu) -> void {
        InferenceSession* sess = io_binding->GetInferenceSession();
        auto px = sess->GetModelInputs();
        if (!px.first.IsOK() || !px.second) {
          throw std::runtime_error("Either failed to get model inputs from the session object or the input def list was null");
        }

        // For now, limit binding support to only non-string Tensors
        // TODO: Support non-tensors
        const auto& def_list = *px.second;
        onnx::TypeProto type_proto;
        if (!CheckIfTensor(def_list, name, type_proto)) {
          throw std::runtime_error("Only binding Tensors is currently supported");
        }

        ORT_ENFORCE(type_proto.tensor_type().has_elem_type());
        if (type_proto.tensor_type().elem_type() == onnx::TensorProto::STRING) {
          throw std::runtime_error("Only binding non-string Tensors is currently supported");
        }

        OrtValue ml_value;
        // Set the parameter `accept_only_numpy_array` to `true` (we only support binding Tensors)
        CreateGenericMLValue(px.second, GetAllocator(), name, arr_on_cpu, &ml_value, true);

        auto status = io_binding->Get()->BindInput(name, ml_value);
        if (!status.IsOK()) {
          throw std::runtime_error("Error when bind input: " + status.ErrorMessage());
        }
      })
      .def("bind_input", [](SessionIOBinding* io_binding, const std::string& name, const OrtDevice& device, py::object& element_type, std::vector<int64_t>& shape, int64_t data_ptr) -> void {
        ORT_ENFORCE(data_ptr != 0, "Pointer to data memory is not valid");

        PyArray_Descr* dtype;
        if (!PyArray_DescrConverter(element_type.ptr(), &dtype)) {
          throw std::runtime_error("Not a valid numpy type");
        }
        int type_num = dtype->type_num;
        Py_DECREF(dtype);

        OrtMemoryInfo info(GetDeviceName(device), OrtDeviceAllocator, device, device.Id());
        std::unique_ptr<Tensor> p_tensor =
            std::make_unique<Tensor>(NumpyTypeToOnnxRuntimeType(type_num), shape, reinterpret_cast<void*>(data_ptr), info);

        OrtValue ml_value;
        ml_value.Init(p_tensor.release(),
                      DataTypeImpl::GetType<Tensor>(),
                      DataTypeImpl::GetType<Tensor>()->GetDeleteFunc());

        auto status = io_binding->Get()->BindInput(name, ml_value);
        if (!status.IsOK()) {
          throw std::runtime_error("Error when binding input: " + status.ErrorMessage());
        }
      })
      .def("bind_ortvalue_input", [](SessionIOBinding* io_binding, const std::string& name, OrtValue& ml_value) -> void {
        auto status = io_binding->Get()->BindInput(name, ml_value);
        if (!status.IsOK()) {
          throw std::runtime_error("Error when binding input: " + status.ErrorMessage());
        }
      })
      .def("bind_output", [](SessionIOBinding* io_binding, const std::string& name, const OrtDevice& device, py::object& element_type, std::vector<int64_t>& shape, int64_t data_ptr) -> void {
        ORT_ENFORCE(data_ptr != 0, "Pointer to data memory is not valid");

        InferenceSession* sess = io_binding->GetInferenceSession();
        auto px = sess->GetModelOutputs();
        if (!px.first.IsOK() || !px.second) {
          throw std::runtime_error("Either failed to get model inputs from the session object or the input def list was null");
        }

        // For now, limit binding support to only non-string Tensors
        // TODO: Support non-tensors
        const auto& def_list = *px.second;
        onnx::TypeProto type_proto;
        if (!CheckIfTensor(def_list, name, type_proto)) {
          throw std::runtime_error("Only binding Tensors is currently supported");
        }

        ORT_ENFORCE(type_proto.tensor_type().has_elem_type());
        if (type_proto.tensor_type().elem_type() == onnx::TensorProto::STRING) {
          throw std::runtime_error("Only binding non-string Tensors is currently supported");
        }

        PyArray_Descr* dtype;
        if (!PyArray_DescrConverter(element_type.ptr(), &dtype)) {
          throw std::runtime_error("Not a valid numpy type");
        }
        int type_num = dtype->type_num;
        Py_DECREF(dtype);

        OrtMemoryInfo info(GetDeviceName(device), OrtDeviceAllocator, device, device.Id());

        std::unique_ptr<Tensor> p_tensor = std::make_unique<Tensor>(NumpyTypeToOnnxRuntimeType(type_num), shape, reinterpret_cast<void*>(data_ptr), info);

        OrtValue ml_value;
        ml_value.Init(p_tensor.release(),
                      DataTypeImpl::GetType<Tensor>(),
                      DataTypeImpl::GetType<Tensor>()->GetDeleteFunc());

        auto status = io_binding->Get()->BindOutput(name, ml_value);
        if (!status.IsOK()) {
          throw std::runtime_error("Error when binding output: " + status.ErrorMessage());
        }
      })
      .def("bind_output", [](SessionIOBinding* io_binding, const std::string& name, const OrtDevice& device) -> void {
        auto status = io_binding->Get()->BindOutput(name, device);
        if (!status.IsOK()) {
          throw std::runtime_error("Error when binding output: " + status.ErrorMessage());
        }
      })
      .def("bind_ortvalue_output", [](SessionIOBinding* io_binding, const std::string& name, OrtValue& ml_value) -> void {
        auto status = io_binding->Get()->BindOutput(name, ml_value);
        if (!status.IsOK()) {
          throw std::runtime_error("Error when binding output: " + status.ErrorMessage());
        }
      })
      .def("clear_binding_inputs", [](SessionIOBinding* io_binding) -> void {
        io_binding->Get()->ClearInputs();
      })
      .def("clear_binding_outputs", [](SessionIOBinding* io_binding) -> void {
        io_binding->Get()->ClearOutputs();
      })
      .def("get_outputs", [](SessionIOBinding* io_binding) -> std::vector<OrtValue>& {
        return io_binding->Get()->GetOutputs();
      })
      .def("copy_outputs_to_cpu", [](SessionIOBinding* io_binding) -> std::vector<py::object> {
        const std::vector<OrtValue>& outputs = io_binding->Get()->GetOutputs();
        std::vector<py::object> rfetch;
        rfetch.reserve(outputs.size());
        for (const auto& _ : outputs) {
          if (_.IsTensor()) {
            AddTensorAsPyObj(_, rfetch, &io_binding->GetInferenceSession()->GetDataTransferManager(), nullptr);
          } else {
            AddNonTensorAsPyObj(_, rfetch, &io_binding->GetInferenceSession()->GetDataTransferManager(), nullptr);
          }
        }
        return rfetch;
      });

  py::class_<PySessionOptions>
      sess(m, "SessionOptions", R"pbdoc(Configuration information for a session.)pbdoc");
  sess
      .def(py::init())
      .def_readwrite("enable_cpu_mem_arena", &PySessionOptions::enable_cpu_mem_arena,
                     R"pbdoc(Enables the memory arena on CPU. Arena may pre-allocate memory for future usage.
Set this option to false if you don't want it. Default is True.)pbdoc")
      .def_readwrite("enable_profiling", &PySessionOptions::enable_profiling,
                     R"pbdoc(Enable profiling for this session. Default is false.)pbdoc")
      .def_readwrite("profile_file_prefix", &PySessionOptions::profile_file_prefix,
                     R"pbdoc(The prefix of the profile file. The current time will be appended to the file name.)pbdoc")
      .def_readwrite("optimized_model_filepath", &PySessionOptions::optimized_model_filepath,
                     R"pbdoc(
File path to serialize optimized model to.
Optimized model is not serialized unless optimized_model_filepath is set.
Serialized model format will default to ONNX unless:
 - add_session_config_entry is used to set 'session.save_model_format' to 'ORT', or
 - there is no 'session.save_model_format' config entry and optimized_model_filepath ends in '.ort' (case insensitive)

)pbdoc")
      .def_readwrite("enable_mem_pattern", &PySessionOptions::enable_mem_pattern,
                     R"pbdoc(Enable the memory pattern optimization. Default is true.)pbdoc")
      .def_readwrite("enable_mem_reuse", &PySessionOptions::enable_mem_reuse,
                     R"pbdoc(Enable the memory reuse optimization. Default is true.)pbdoc")
      .def_readwrite("logid", &PySessionOptions::session_logid,
                     R"pbdoc(Logger id to use for session output.)pbdoc")
      .def_readwrite("log_severity_level", &PySessionOptions::session_log_severity_level,
                     R"pbdoc(Log severity level. Applies to session load, initialization, etc.
0:Verbose, 1:Info, 2:Warning. 3:Error, 4:Fatal. Default is 2.)pbdoc")
      .def_readwrite("log_verbosity_level", &PySessionOptions::session_log_verbosity_level,
                     R"pbdoc(VLOG level if DEBUG build and session_log_severity_level is 0.
Applies to session load, initialization, etc. Default is 0.)pbdoc")
      .def_property(
          "intra_op_num_threads",
          [](const PySessionOptions* options) -> int { return options->intra_op_param.thread_pool_size; },
          [](PySessionOptions* options, int value) -> void { options->intra_op_param.thread_pool_size = value; },
          R"pbdoc(Sets the number of threads used to parallelize the execution within nodes. Default is 0 to let onnxruntime choose.)pbdoc")
      .def_property(
          "inter_op_num_threads",
          [](const PySessionOptions* options) -> int { return options->inter_op_param.thread_pool_size; },
          [](PySessionOptions* options, int value) -> void { options->inter_op_param.thread_pool_size = value; },
          R"pbdoc(Sets the number of threads used to parallelize the execution of the graph (across nodes). Default is 0 to let onnxruntime choose.)pbdoc")
      .def_readwrite("execution_mode", &PySessionOptions::execution_mode,
                     R"pbdoc(Sets the execution mode. Default is sequential.)pbdoc")
      .def_readwrite("execution_order", &PySessionOptions::execution_order,
                     R"pbdoc(Sets the execution order. Default is basic topological order.)pbdoc")
      .def_property(
          "graph_optimization_level",
          [](const PySessionOptions* options) -> GraphOptimizationLevel {
            GraphOptimizationLevel retval = ORT_ENABLE_ALL;
            switch (options->graph_optimization_level) {
              case onnxruntime::TransformerLevel::Default:
                retval = ORT_DISABLE_ALL;
                break;
              case onnxruntime::TransformerLevel::Level1:
                retval = ORT_ENABLE_BASIC;
                break;
              case onnxruntime::TransformerLevel::Level2:
                retval = ORT_ENABLE_EXTENDED;
                break;
              case onnxruntime::TransformerLevel::Level3:
                retval = ORT_ENABLE_ALL;
                break;
              default:
                retval = ORT_ENABLE_ALL;
                LOGS_DEFAULT(WARNING) << "Got invalid graph optimization level; defaulting to ORT_ENABLE_ALL";
                break;
            }
            return retval;
          },

          [](PySessionOptions* options, GraphOptimizationLevel level) -> void {
            switch (level) {
              case ORT_DISABLE_ALL:
                options->graph_optimization_level = onnxruntime::TransformerLevel::Default;
                break;
              case ORT_ENABLE_BASIC:
                options->graph_optimization_level = onnxruntime::TransformerLevel::Level1;
                break;
              case ORT_ENABLE_EXTENDED:
                options->graph_optimization_level = onnxruntime::TransformerLevel::Level2;
                break;
              case ORT_ENABLE_ALL:
                options->graph_optimization_level = onnxruntime::TransformerLevel::Level3;
                break;
            }
          },
          R"pbdoc(Graph optimization level for this session.)pbdoc")
      .def_readwrite("use_deterministic_compute", &PySessionOptions::use_deterministic_compute,
                     R"pbdoc(Whether to use deterministic compute. Default is false.)pbdoc")
      .def(
          "add_free_dimension_override_by_denotation",
          [](PySessionOptions* options, const char* dim_name, int64_t dim_value)
              -> void { options->free_dimension_overrides.push_back(
                            onnxruntime::FreeDimensionOverride{
                                dim_name,
                                onnxruntime::FreeDimensionOverrideType::Denotation,
                                dim_value}); },
          R"pbdoc(Specify the dimension size for each denotation associated with an input's free dimension.)pbdoc")
      .def(
          "add_free_dimension_override_by_name",
          [](PySessionOptions* options, const char* dim_name, int64_t dim_value)
              -> void { options->free_dimension_overrides.push_back(
                            onnxruntime::FreeDimensionOverride{
                                dim_name,
                                onnxruntime::FreeDimensionOverrideType::Name,
                                dim_value}); },
          R"pbdoc(Specify values of named dimensions within model inputs.)pbdoc")
      .def(
          "add_session_config_entry",
          [](PySessionOptions* options, const char* config_key, const char* config_value) -> void {
            //config_key and config_value will be copied
            const Status status = options->config_options.AddConfigEntry(config_key, config_value);
            if (!status.IsOK())
              throw std::runtime_error(status.ErrorMessage());
          },
          R"pbdoc(Set a single session configuration entry as a pair of strings.)pbdoc")
      .def(
          "get_session_config_entry",
          [](PySessionOptions* options, const char* config_key) -> std::string {
            const std::string key(config_key);
            std::string value;
            if (!options->config_options.TryGetConfigEntry(key, value))
              throw std::runtime_error("SessionOptions does not have configuration with key: " + key);

            return value;
          },
          R"pbdoc(Get a single session configuration value using the given configuration key.)pbdoc")
      .def(
          "register_custom_ops_library",
          [](PySessionOptions* options, const char* library_path)
              -> void {
#if !defined(ORT_MINIMAL_BUILD) || defined(ORT_MINIMAL_BUILD_CUSTOM_OPS)
            // We need to pass in an `OrtSessionOptions` instance because the exported method in the shared library expects that
            // Once we have access to the `OrtCustomOpDomains` within the passed in `OrtSessionOptions` instance, we place it
            // into the container we are maintaining for that very purpose and the `ortSessionoptions` instance can go out of scope.
            OrtSessionOptions s;

            options->custom_op_libraries_.emplace_back(std::make_shared<CustomOpLibrary>(library_path, s));

            // reserve enough memory to hold current contents and the new incoming contents
            options->custom_op_domains_.reserve(options->custom_op_domains_.size() + s.custom_op_domains_.size());
            for (size_t i = 0; i < s.custom_op_domains_.size(); ++i) {
              options->custom_op_domains_.emplace_back(s.custom_op_domains_[i]);
            }
#else
            ORT_UNUSED_PARAMETER(options);
            ORT_UNUSED_PARAMETER(library_path);
            ORT_THROW("Custom Ops are not supported in this build.");
#endif
          },
          R"pbdoc(Specify the path to the shared library containing the custom op kernels required to run a model.)pbdoc")
      .def(
          "add_initializer", [](PySessionOptions* options, const char* name, py::object& ml_value_pyobject) -> void {
            ORT_ENFORCE(strcmp(Py_TYPE(ml_value_pyobject.ptr())->tp_name, PYTHON_ORTVALUE_OBJECT_NAME) == 0, "The provided Python object must be an OrtValue");
            // The user needs to ensure that the python OrtValue being provided as an overriding initializer
            // is not destructed as long as any session that uses the provided OrtValue initializer is still in scope
            // This is no different than the native APIs
            OrtValue* ml_value = ml_value_pyobject.attr(PYTHON_ORTVALUE_NATIVE_OBJECT_ATTR).cast<OrtValue*>();
            options->AddInitializer(name, ml_value);
          });

  py::class_<RunOptions>(m, "RunOptions", R"pbdoc(Configuration information for a single Run.)pbdoc")
      .def(py::init())
      .def_readwrite("log_severity_level", &RunOptions::run_log_severity_level,
                     R"pbdoc(Log severity level for a particular Run() invocation. 0:Verbose, 1:Info, 2:Warning. 3:Error, 4:Fatal. Default is 2.)pbdoc")
      .def_readwrite("log_verbosity_level", &RunOptions::run_log_verbosity_level,
                     R"pbdoc(VLOG level if DEBUG build and run_log_severity_level is 0.
Applies to a particular Run() invocation. Default is 0.)pbdoc")
      .def_readwrite("logid", &RunOptions::run_tag,
                     "To identify logs generated by a particular Run() invocation.")
      .def_readwrite("terminate", &RunOptions::terminate,
                     R"pbdoc(Set to True to terminate any currently executing calls that are using this
RunOptions instance. The individual calls will exit gracefully and return an error status.)pbdoc")
#ifdef ENABLE_TRAINING
      .def_readwrite("training_mode", &RunOptions::training_mode,
                     R"pbdoc(Choose to run in training or inferencing mode)pbdoc")
#endif
      .def_readwrite("only_execute_path_to_fetches", &RunOptions::only_execute_path_to_fetches,
                     R"pbdoc(Only execute the nodes needed by fetch list)pbdoc");

  py::class_<ModelMetadata>(m, "ModelMetadata", R"pbdoc(Pre-defined and custom metadata about the model.
It is usually used to identify the model used to run the prediction and
facilitate the comparison.)pbdoc")
      .def_readwrite("producer_name", &ModelMetadata::producer_name, "producer name")
      .def_readwrite("graph_name", &ModelMetadata::graph_name, "graph name")
      .def_readwrite("domain", &ModelMetadata::domain, "ONNX domain")
      .def_readwrite("description", &ModelMetadata::description, "description of the model")
      .def_readwrite("graph_description", &ModelMetadata::graph_description, "description of the graph hosted in the model")
      .def_readwrite("version", &ModelMetadata::version, "version of the model")
      .def_readwrite("custom_metadata_map", &ModelMetadata::custom_metadata_map, "additional metadata");

  py::class_<onnxruntime::NodeArg>(m, "NodeArg", R"pbdoc(Node argument definition, for both input and output,
including arg name, arg type (contains both type and shape).)pbdoc")
      .def_property_readonly("name", &onnxruntime::NodeArg::Name, "node name")
      .def_property_readonly(
          "type", [](const onnxruntime::NodeArg& na) -> std::string {
            return *(na.Type());
          },
          "node type")
      .def(
          "__str__", [](const onnxruntime::NodeArg& na) -> std::string {
            std::ostringstream res;
            res << "NodeArg(name='" << na.Name() << "', type='" << *(na.Type()) << "', shape=";
            auto shape = na.Shape();
            std::vector<py::object> arr;
            if (shape == nullptr || shape->dim_size() == 0) {
              res << "[]";
            } else {
              res << "[";
              for (int i = 0; i < shape->dim_size(); ++i) {
                if (utils::HasDimValue(shape->dim(i))) {
                  res << shape->dim(i).dim_value();
                } else if (utils::HasDimParam(shape->dim(i))) {
                  res << "'" << shape->dim(i).dim_param() << "'";
                } else {
                  res << "None";
                }

                if (i < shape->dim_size() - 1) {
                  res << ", ";
                }
              }
              res << "]";
            }
            res << ")";

            return std::string(res.str());
          },
          "converts the node into a readable string")
      .def_property_readonly(
          "shape", [](const onnxruntime::NodeArg& na) -> std::vector<py::object> {
            auto shape = na.Shape();
            std::vector<py::object> arr;
            if (shape == nullptr || shape->dim_size() == 0) {
              return arr;
            }

            arr.resize(shape->dim_size());
            for (int i = 0; i < shape->dim_size(); ++i) {
              if (utils::HasDimValue(shape->dim(i))) {
                arr[i] = py::cast(shape->dim(i).dim_value());
              } else if (utils::HasDimParam(shape->dim(i))) {
                arr[i] = py::cast(shape->dim(i).dim_param());
              } else {
                arr[i] = py::none();
              }
            }
            return arr;
          },
          "node shape (assuming the node holds a tensor)");

  py::class_<SessionObjectInitializer>(m, "SessionObjectInitializer");
  py::class_<PyInferenceSession>(m, "InferenceSession", R"pbdoc(This is the main class used to run a model.)pbdoc")
      // In Python3, a Python bytes object will be passed to C++ functions that accept std::string or char*
      // without any conversion. So this init method can be used for model file path (string) and model content (bytes)
      .def(py::init([&env](const PySessionOptions& so, const std::string arg, bool is_arg_file_name,
                           bool load_config_from_model = false) {
        std::unique_ptr<PyInferenceSession> sess;

        // separate creation of the session from model loading unless we have to read the config from the model.
        // in a minimal build we only support load via Load(...) and not at session creation time
        if (load_config_from_model) {
#if !defined(ORT_MINIMAL_BUILD)
          sess = std::make_unique<PyInferenceSession>(env, so, arg, is_arg_file_name);

          RegisterCustomOpDomainsAndLibraries(sess.get(), so);

          OrtPybindThrowIfError(sess->GetSessionHandle()->Load());
#else
          ORT_THROW("Loading configuration from an ONNX model is not supported in this build.");
#endif
        } else {
          sess = std::make_unique<PyInferenceSession>(env, so);
#if !defined(ORT_MINIMAL_BUILD) || defined(ORT_MINIMAL_BUILD_CUSTOM_OPS)
          RegisterCustomOpDomainsAndLibraries(sess.get(), so);
#endif

          if (is_arg_file_name) {
            OrtPybindThrowIfError(sess->GetSessionHandle()->Load(arg));
          } else {
            OrtPybindThrowIfError(sess->GetSessionHandle()->Load(arg.data(), arg.size()));
          }
        }

        return sess;
      }))
      .def(
          "initialize_session",
          [](PyInferenceSession* sess,
             const std::vector<std::string>& provider_types = {},
             const ProviderOptionsVector& provider_options = {},
             const std::unordered_set<std::string>& disabled_optimizer_names = {}) {
            InitializeSession(sess->GetSessionHandle(), provider_types, provider_options, disabled_optimizer_names);
          },
          R"pbdoc(Load a model saved in ONNX or ORT format.)pbdoc")
      .def("run",
           [](PyInferenceSession* sess, std::vector<std::string> output_names,
              std::map<std::string, py::object> pyfeeds, RunOptions* run_options = nullptr)
               -> std::vector<py::object> {
             NameMLValMap feeds;
             for (auto _ : pyfeeds) {
               OrtValue ml_value;
               auto px = sess->GetSessionHandle()->GetModelInputs();
               if (!px.first.IsOK() || !px.second) {
                 throw std::runtime_error("Either failed to get model inputs from the session object or the input def list was null");
               }
               CreateGenericMLValue(px.second, GetAllocator(), _.first, _.second, &ml_value);
               ThrowIfPyErrOccured();
               feeds.insert(std::make_pair(_.first, ml_value));
             }

             std::vector<OrtValue> fetches;
             common::Status status;

             {
               // release GIL to allow multiple python threads to invoke Run() in parallel.
               py::gil_scoped_release release;
               if (run_options != nullptr) {
                 OrtPybindThrowIfError(sess->GetSessionHandle()->Run(*run_options, feeds, output_names, &fetches));
               } else {
                 OrtPybindThrowIfError(sess->GetSessionHandle()->Run(feeds, output_names, &fetches));
               }
             }

             std::vector<py::object> rfetch;
             rfetch.reserve(fetches.size());
             for (auto _ : fetches) {
               if (_.IsTensor()) {
                 AddTensorAsPyObj(_, rfetch, nullptr, nullptr);
               } else {
                 AddNonTensorAsPyObj(_, rfetch, nullptr, nullptr);
               }
             }
             return rfetch;
           })
      .def("end_profiling", [](PyInferenceSession* sess) -> std::string {
        return sess->GetSessionHandle()->EndProfiling();
      })
      .def_property_readonly("get_profiling_start_time_ns", [](const PyInferenceSession* sess) -> uint64_t {
        return sess->GetSessionHandle()->GetProfiling().GetStartTimeNs();
      })
      .def("get_providers", [](PyInferenceSession* sess) -> const std::vector<std::string>& {
        return sess->GetSessionHandle()->GetRegisteredProviderTypes();
      })
      .def("get_provider_options", [](const PyInferenceSession* sess) -> const ProviderOptionsMap& {
        return sess->GetSessionHandle()->GetAllProviderOptions();
      })
      .def_property_readonly("session_options", [](PyInferenceSession* sess) -> const PySessionOptions& {
        const auto& session_options = sess->GetSessionHandle()->GetSessionOptions();
        return static_cast<const PySessionOptions&>(session_options);
      })
      .def_property_readonly("inputs_meta", [](const PyInferenceSession* sess) -> const std::vector<const onnxruntime::NodeArg*>& {
        auto res = sess->GetSessionHandle()->GetModelInputs();
        OrtPybindThrowIfError(res.first);
        return *(res.second);
      })
      .def_property_readonly("outputs_meta", [](const PyInferenceSession* sess) -> const std::vector<const onnxruntime::NodeArg*>& {
        auto res = sess->GetSessionHandle()->GetModelOutputs();
        OrtPybindThrowIfError(res.first);
        return *(res.second);
      })
      .def_property_readonly("overridable_initializers", [](const PyInferenceSession* sess) -> const std::vector<const onnxruntime::NodeArg*>& {
        auto res = sess->GetSessionHandle()->GetOverridableInitializers();
        OrtPybindThrowIfError(res.first);
        return *(res.second);
      })
      .def_property_readonly("model_meta", [](const PyInferenceSession* sess) -> const onnxruntime::ModelMetadata& {
        auto res = sess->GetSessionHandle()->GetModelMetadata();
        OrtPybindThrowIfError(res.first);
        return *(res.second);
      })
      .def("run_with_iobinding", [](PyInferenceSession* sess, SessionIOBinding& io_binding, RunOptions* run_options = nullptr) -> void {
        Status status;
        if (!run_options)
          status = sess->GetSessionHandle()->Run(*io_binding.Get());
        else
          status = sess->GetSessionHandle()->Run(*run_options, *io_binding.Get());
        if (!status.IsOK())
          throw std::runtime_error("Error in execution: " + status.ErrorMessage());
      });

  py::enum_<onnxruntime::ArenaExtendStrategy>(m, "ArenaExtendStrategy", py::arithmetic())
      .value("kNextPowerOfTwo", onnxruntime::ArenaExtendStrategy::kNextPowerOfTwo)
      .value("kSameAsRequested", onnxruntime::ArenaExtendStrategy::kSameAsRequested)
      .export_values();
}

#if defined(USE_MIMALLOC_ARENA_ALLOCATOR)
static struct {
  PyMemAllocatorEx mem;
  PyMemAllocatorEx raw;
  PyMemAllocatorEx obj;
} allocators;
#endif

#ifdef ENABLE_TRAINING
void addObjectMethodsForTraining(py::module& m);
#endif

PYBIND11_MODULE(onnxruntime_pybind11_state, m) {
  m.doc() = "pybind11 stateful interface to ONNX runtime";
  RegisterExceptions(m);

#if defined(USE_MIMALLOC_ARENA_ALLOCATOR)
  PyMemAllocatorEx alloc;
  alloc.malloc = [](void* ctx, size_t size) {
    ORT_UNUSED_PARAMETER(ctx);
    return mi_malloc(size);
  };

  alloc.calloc = [](void* ctx, size_t nelem, size_t elsize) {
    ORT_UNUSED_PARAMETER(ctx);
    return mi_calloc(nelem, elsize);
  };

  alloc.realloc = [](void* ctx, void* ptr, size_t new_size) {
    if (mi_is_in_heap_region(ptr)) {
      return mi_realloc(ptr, new_size);
    } else {
      PyMemAllocatorEx* a = (PyMemAllocatorEx*)ctx;
      return a->realloc(ctx, ptr, new_size);
    }
  };

  alloc.free = [](void* ctx, void* ptr) {
    if (mi_is_in_heap_region(ptr)) {
      mi_free(ptr);
    } else {
      PyMemAllocatorEx* a = (PyMemAllocatorEx*)ctx;
      a->free(ctx, ptr);
    }
  };

  alloc.ctx = &allocators.raw;
  PyMem_GetAllocator(PYMEM_DOMAIN_RAW, &allocators.raw);
  PyMem_SetAllocator(PYMEM_DOMAIN_RAW, &alloc);

  alloc.ctx = &allocators.mem;
  PyMem_GetAllocator(PYMEM_DOMAIN_MEM, &allocators.mem);
  PyMem_SetAllocator(PYMEM_DOMAIN_MEM, &alloc);

  alloc.ctx = &allocators.obj;
  PyMem_GetAllocator(PYMEM_DOMAIN_OBJ, &allocators.obj);
  PyMem_SetAllocator(PYMEM_DOMAIN_OBJ, &alloc);

#endif

  // Initialization of the module
  ([]() -> void {
    // import_array1() forces a void return value.
    import_array1();
  })();

  Environment& env = GetEnv();

  addGlobalMethods(m, env);
  addObjectMethods(m, env);

#if !defined(ORT_MINIMAL_BUILD) || defined(ORT_EXTENDED_MINIMAL_BUILD) || defined(ORT_MINIMAL_BUILD_CUSTOM_OPS)
  Ort::SessionOptions tmp_options;
  if (!InitProvidersSharedLibrary()) {
    const logging::Logger& default_logger = logging::LoggingManager::DefaultLogger();
    LOGS(default_logger, WARNING) << "Init provider bridge failed.";
  }

  atexit([] {
    UnloadSharedProviders();
  });
#endif

#ifdef ENABLE_TRAINING
  addObjectMethodsForTraining(m);
#endif  // ENABLE_TRAINING

#ifdef onnxruntime_PYBIND_EXPORT_OPSCHEMA
  addOpSchemaSubmodule(m);
  addOpKernelSubmodule(m);
#endif
}

// static variable used to create inference session and training session.
static std::unique_ptr<Environment> session_env;

void InitializeEnv() {
  auto initialize = [&]() {
    // Initialization of the module
    ([]() -> void {
      // import_array1() forces a void return value.
      import_array1();
    })();
    Env::Default().GetTelemetryProvider().SetLanguageProjection(OrtLanguageProjection::ORT_PROJECTION_PYTHON);
    OrtPybindThrowIfError(Environment::Create(std::make_unique<LoggingManager>(
                                                  std::unique_ptr<ISink>{new CLogSink{}},
                                                  Severity::kWARNING, false, LoggingManager::InstanceType::Default,
                                                  &SessionObjectInitializer::default_logger_id),
                                              session_env));

    static bool initialized = false;
    if (initialized) {
      return;
    }
    initialized = true;
  };
  initialize();
}

onnxruntime::Environment& GetEnv() {
  if (!session_env) {
    InitializeEnv();
  }
  return *session_env;
}

}  // namespace python
}  // namespace onnxruntime<|MERGE_RESOLUTION|>--- conflicted
+++ resolved
@@ -488,16 +488,11 @@
   // Current approach is not thread-safe, but there are some bigger infra pieces to put together in order to make
   // multi-threaded CUDA allocation work we need to maintain a per-thread CUDA allocator
 
-<<<<<<< HEAD
   static auto* id_to_allocator_map = new std::unordered_map<OrtDevice::DeviceId, AllocatorPtr>();
 
   if (id_to_allocator_map->find(id) == id_to_allocator_map->end()) {
+    // TODO: Expose knobs so that users can set fields associated with OrtArenaCfg so that we can pass it to the following method
     id_to_allocator_map->insert({id, GetProviderInfo_CUDA()->CreateCudaAllocator(id, gpu_mem_limit, arena_extend_strategy, external_allocator_info)});
-=======
-  if (id_to_allocator_map.find(id) == id_to_allocator_map.end()) {
-    // TODO: Expose knobs so that users can set fields associated with OrtArenaCfg so that we can pass it to the following method
-    id_to_allocator_map.insert({id, CUDAExecutionProvider::CreateCudaAllocator(id, gpu_mem_limit, arena_extend_strategy, external_allocator_info, nullptr)});
->>>>>>> 4b691a5c
   }
 
   return (*id_to_allocator_map)[id];
@@ -2159,4 +2154,4 @@
 }
 
 }  // namespace python
-}  // namespace onnxruntime+}  // namespace onnxruntime
