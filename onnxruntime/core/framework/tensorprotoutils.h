--- conflicted
+++ resolved
@@ -238,19 +238,6 @@
   return node_proto.has_name();
 }
 
-<<<<<<< HEAD
-#if !defined(ORT_MINIMAL_BUILD)
-// Unpack tensor which contains external data. Uses the tensor_proto_dir to construct the full path for external data.
-// If tensor_proto_dir == nullptr then uses the current directory instead.
-// This function does not unpack string_data of a tensor
-template <typename T>
-Status UnpackTensorWithExternalData(const ONNX_NAMESPACE::TensorProto& tensor,
-                                    const ORTCHAR_T* tensor_proto_dir, size_t expected_size,
-                                    /*out*/ T* p_data);
-#endif  // !defined(ORT_MINIMAL_BUILD)
-
-=======
->>>>>>> f649f917
 // UnpackTensor from raw data or the type specific data field. Does not handle external data.
 // If the tensor does not contain raw data then raw_data should be nullptr and raw_data_len should be 0.
 template <typename T>
@@ -261,50 +248,21 @@
 // Uses the model path to construct the full path for loading external data. In case when model_path is empty
 // it uses current directory.
 template <typename T>
-<<<<<<< HEAD
-Status UnpackTensor(const ONNX_NAMESPACE::TensorProto& tensor, const Path& model_path, /*out*/ T* p_data, size_t expected_size) {
-#if !defined(ORT_MINIMAL_BUILD)
-  if (HasExternalData(tensor)) {
-    return UnpackTensorWithExternalData(
-        tensor,
-        model_path.IsEmpty() ? nullptr : model_path.ParentPath().ToPathString().c_str(),
-        expected_size,
-        p_data);
-  }
-#else
-  ORT_UNUSED_PARAMETER(model_path);
-  ORT_RETURN_IF(HasExternalData(tensor), "TensorProto with external data is not supported in ORT minimal build.");
-#endif
-
-  return HasRawData(tensor)
-             ? UnpackTensor(tensor, tensor.raw_data().data(), tensor.raw_data().size(), p_data, expected_size)
-             : UnpackTensor(tensor, nullptr, 0, p_data, expected_size);
-}
-=======
 Status UnpackTensor(const ONNX_NAMESPACE::TensorProto& tensor, const Path& model_path,
                     /*out*/ T* p_data, size_t expected_size);
->>>>>>> f649f917
 
 /**
  * Unpack the data from an initializer tensor
  * Please note, this function does not unpack string_data of an initializer tensor
  * @param initializer       given initializer tensor
  * @param initializer_dir   model_path to construct external data dir path. When this is empty, current dir is used.
-<<<<<<< HEAD
- * @param unpacked_tensor   the data from the initaizlier in uint8_t* form
-=======
  * @param unpacked_tensor   the data from the initializer in byte form
->>>>>>> f649f917
  * @param tensor_byte_size  the byte size of the unpacked_tensor
  * @returns                 Status::OK() if data is unpacked successfully
  */
 common::Status UnpackInitializerData(const ONNX_NAMESPACE::TensorProto& initializer,
                                      const Path& model_path,
-<<<<<<< HEAD
-                                     std::unique_ptr<uint8_t[]>& unpacked_tensor,
-=======
                                      std::unique_ptr<unsigned char[]>& unpacked_tensor,
->>>>>>> f649f917
                                      size_t& tensor_byte_size) ORT_MUST_USE_RESULT;
 
 }  // namespace utils
