--- conflicted
+++ resolved
@@ -68,48 +68,8 @@
                              M, N, K, lda, ldb, ldc, thread_pool);
   }
 
-<<<<<<< HEAD
-void QGemm(
-    int M,
-    int N,
-    int K,
-    const uint8_t* lhs_data,
-    int lda,
-    const uint8_t lhs_offset,
-    const uint8_t* rhs_data,
-    int ldb,
-    const uint8_t rhs_offset,
-    bool rhs_signed,
-    float* result_data,
-    int ldc,
-    const float* result_scale,
-    const float* bias,
-    concurrency::ThreadPool* thread_pool) {
-#ifdef MLAS_SUPPORTS_GEMM_U8X8
-  MLAS_QGEMM_SCALE_BIAS_OUTPUT_PROCESSOR scale_bias_processor(result_data, ldc, result_scale, bias);
-  MlasGemm(M, N, K,
-           lhs_data, lda, lhs_offset,
-           rhs_data, ldb, rhs_offset, rhs_signed,
-           reinterpret_cast<int32_t*>(result_data), ldc,
-           thread_pool,
-           &scale_bias_processor);
-#else
-  QGemm(M, N, K, lhs_data, lda, lhs_offset, rhs_data, ldb, rhs_offset, rhs_signed, reinterpret_cast<int32_t*>(result_data), ldc, thread_pool);
-  for (int m = 0; m < M; m++) {
-    if (bias != nullptr) {
-      for (int n = 0; n < N; n++) {
-        result_data[n] = static_cast<float>(reinterpret_cast<int32_t*>(result_data)[n]) * result_scale[0] + bias[n];
-      }
-    } else {
-      for (int n = 0; n < N; n++) {
-        result_data[n] = static_cast<float>(reinterpret_cast<int32_t*>(result_data)[n]) * result_scale[0];
-      }
-    }
-    result_data += ldc;
-=======
   if (output_processor) {
     output_processor->Process(C, 0, 0, M, N, ldc);
->>>>>>> 6f86c4db
   }
 #endif
 }
