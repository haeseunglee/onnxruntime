// Copyright (c) Microsoft Corporation. All rights reserved.
// Licensed under the MIT License.

#include "core/providers/shared_library/provider_api.h"
#include "cudnn_rnn_base.h"
#include "rnn_impl.h"

namespace onnxruntime {
namespace cuda {

template <typename T>
void CudnnRnnBase<T>::SetWeightBias(const cudnnHandle_t handle,
                                    const cudnnRNNDescriptor_t rnn_desc,
                                    const int pseudo_layer,
                                    const void* reorganized_w_data,
                                    size_t weightspace_bytes,
                                    const int lin_layer_id,
                                    const T* matrix_pos,
                                    const T* bias_pos,
                                    int& matrix_offset,
                                    int& bias_offset) const {
  cudnnTensorDescriptor_t m_desc;
  cudnnCreateTensorDescriptor(&m_desc);

  cudnnTensorDescriptor_t b_desc;
  cudnnCreateTensorDescriptor(&b_desc);

  T* matrix_mem_offset;
  T* bias_mem_offset;

  cudnnGetRNNWeightParams(handle, rnn_desc, pseudo_layer, weightspace_bytes, reorganized_w_data, lin_layer_id, m_desc,
                          (void**)&matrix_mem_offset, b_desc, (void**)&bias_mem_offset);

  int num_dims;
  std::vector<int> dims(3);
  std::vector<int> strides(3);
  cudnnDataType_t dt;

  cudnnGetTensorNdDescriptor(m_desc, 3, &dt, &num_dims, dims.data(), strides.data());
  int count = dims[0] * dims[1] * dims[2];
  cudaMemcpyAsync(matrix_mem_offset, matrix_pos + matrix_offset, count * sizeof(T), cudaMemcpyDeviceToDevice);
  matrix_offset += count;

  if (bias_pos != nullptr) {
    cudnnGetTensorNdDescriptor(b_desc, 3, &dt, &num_dims, dims.data(), strides.data());
    int bias_count = dims[0] * dims[1] * dims[2];
    cudaMemcpyAsync(bias_mem_offset, bias_pos + bias_offset, bias_count * sizeof(T), cudaMemcpyDeviceToDevice);
    bias_offset += bias_count;
  }
}

template <typename T>
Status CudnnRnnBase<T>::SetCudnnRnnWeightBias(const cudnnHandle_t cudnn_handle,
                                              const cudnnRNNDescriptor_t rnn_desc,
                                              void* reorganized_w_data,
                                              size_t weightspace_bytes,
                                              const T* W_data,
                                              const T* R_data,
                                              const T* B_data) const {
  int w_offset = 0;
  int r_offset = 0;
  int bias_offset = 0;

  for (int layer = 0; layer < RNN_NUM_LAYERS * num_directions_; ++layer) {
    for (size_t idx = 0; idx < W_lin_layer_id_.size(); ++idx) {
      SetWeightBias(cudnn_handle, rnn_desc, layer, reorganized_w_data, weightspace_bytes, W_lin_layer_id_[idx], W_data, B_data, w_offset, bias_offset);
    }
    for (size_t idx = 0; idx < R_lin_layer_id_.size(); ++idx) {
      SetWeightBias(cudnn_handle, rnn_desc, layer, reorganized_w_data, weightspace_bytes, R_lin_layer_id_[idx], R_data, B_data, r_offset, bias_offset);
    }
  }

  return Status::OK();
}

template <typename T>
Status CudnnRnnBase<T>::ReorganizeWeights(const Tensor* W, const Tensor* R, const Tensor* B,
                                          IAllocatorUniquePtr<void>& reorganized_w_data,
                                          size_t& weightspace_bytes,
                                          CudnnFilterDescriptor& target_w_desc,
                                          CudnnRNN& rnn_desc) const {
  typedef typename ToCudaType<T>::MappedType CudaT;
  // RNN W[num_directions_, hidden_size_, input_size]
  // RNN R[num_directions_, hidden_size_, hidden_size_]
  // RNN B[num_directions_, 2*hidden_size_]
  // GRU W[num_directions_, 3*hidden_size_, input_size]
  // GRU R[num_directions_, 3*hidden_size_, hidden_size_]
  // GRU B[num_directions_, 6*hidden_size_]
  // LSTM W[num_directions_, 4*hidden_size_, input_size]
  // LSTM R[num_directions_, 4*hidden_size_, hidden_size_]
  // LSTM B[num_directions_, 8*hidden_size_]

  // Prepare the weight data
  reorganized_w_data = GetScratchBuffer<void>(w_size * sizeof(T));

  // In many cases, this allocation is bigger than needed, leaving part of
  // the buffer unintialized. non-zero garbage data leads to wrong result
  // in call to cudnnRNNForwardInference()
  // TODO! refine allocation size for each case.
  cudaMemset(reorganized_w_data.get(), 0, w_size * sizeof(T));

  const T* W_data = W->Data<T>();
  const T* R_data = R->Data<T>();
  const T* B_data = B == nullptr ? nullptr : B->Data<T>();

  CUDNN_RETURN_IF_ERROR(cudnnGetRNNWeightSpaceSize(CudnnHandle(), rnn_desc, &weightspace_bytes));
  reorganized_w_data = GetScratchBuffer<void>(weightspace_bytes);
  ORT_RETURN_IF_ERROR(SetCudnnRnnWeightBias(CudnnHandle(), rnn_desc, reorganized_w_data.get(), weightspace_bytes, W_data, R_data, B_data));

  return Status::OK();
}

template <typename T>
Status CudnnRnnBase<T>::CacheCudnnRnnWeights(const OpKernelInfo& info) {
  typedef typename ToCudaType<T>::MappedType CudaT;
  // Cache the weight
  const Tensor* W;
  const Tensor* R;
  const Tensor* B;
  bool get_W = info.TryGetConstantInput(RNN_Input_Index::W, &W);
  bool get_R = info.TryGetConstantInput(RNN_Input_Index::R, &R);
  bool get_B = info.TryGetConstantInput(RNN_Input_Index::B, &B);

  if (get_W && get_R) {
    CudnnRNN tmp_rnn_desc;
    int64_t input_size = W->Shape()[2];
    ORT_RETURN_IF_ERROR(tmp_rnn_desc.Set(hidden_size_,
                                          input_size,
                                          hidden_size_,
                                          RNN_NUM_LAYERS,
                                          cudnn_dropout_desc_,
                                          cudnn_direction_mode_,
                                          rnn_mode_,
                                          CudnnTensor::GetDataType<CudaT>(),
                                          GetDeviceProp()));

    ORT_RETURN_IF_ERROR(ReorganizeWeights(W, R, get_B ? B : nullptr, w_data_cache_, weightspace_bytes_cached_, w_desc_cache_, tmp_rnn_desc));
    weight_cached_ = true;
  }

  return Status::OK();
}

template <typename T>
Status CudnnRnnBase<T>::ComputeInternal(OpKernelContext* ctx) const {
  typedef typename ToCudaType<T>::MappedType CudaT;

  // inputs
  const Tensor* X = ctx->Input<Tensor>(RNN_Input_Index::X);  // inputs. [seq_length, batch_size, input_size]
  ORT_ENFORCE(nullptr != X);

  // optional inputs
  const Tensor* sequence_lens = ctx->Input<Tensor>(RNN_Input_Index::sequence_lens);  // [batch_size]
  const Tensor* initial_h = ctx->Input<Tensor>(RNN_Input_Index::initial_h);          // initial hidden. [num_directions_, batch_size, hidden_size_]
  const Tensor* initial_c(nullptr);
  if (rnn_mode_ == CUDNN_LSTM) {
    initial_c = ctx->Input<Tensor>(RNN_Input_Index::initial_c);  // initial cell. [num_directions_, batch_size, hidden_size_]
  }

  int64_t seq_length = X->Shape()[0];
  int64_t batch_size = X->Shape()[1];
  int64_t input_size = X->Shape()[2];

  // optional outputs
  TensorShapeVector dims_Y({seq_length, num_directions_, batch_size, hidden_size_});
  TensorShapeVector dims_hxy({RNN_NUM_LAYERS * num_directions_, batch_size, hidden_size_});
  TensorShapeVector dims_yc{num_directions_, batch_size, hidden_size_};
  Tensor* Y = ctx->Output(Output_Index::Y, dims_Y);
  Tensor* Y_h = ctx->Output(Output_Index::Y_h, dims_hxy);
  Tensor* Y_c = ctx->Output(Output_Index::Y_c, dims_yc);

  std::vector<int64_t> dims_x({batch_size, input_size, 1});
  std::vector<int64_t> dims_y({batch_size, hidden_size_ * num_directions_, 1});

  CudnnTensor x_desc_temp;
  ORT_RETURN_IF_ERROR(x_desc_temp.Set(dims_x, CudnnTensor::GetDataType<CudaT>()));
  CudnnTensor y_desc_temp;
  ORT_RETURN_IF_ERROR(y_desc_temp.Set(dims_y, CudnnTensor::GetDataType<CudaT>()));
  std::vector<cudnnTensorDescriptor_t> x_desc(seq_length, x_desc_temp);
  std::vector<cudnnTensorDescriptor_t> y_desc(seq_length, y_desc_temp);

  CudnnTensor hx_desc;
  CudnnTensor cx_desc;
  CudnnTensor y_h_desc;
  CudnnTensor y_c_desc;
  ORT_RETURN_IF_ERROR(hx_desc.Set(dims_hxy, CudnnTensor::GetDataType<CudaT>()));
  ORT_RETURN_IF_ERROR(cx_desc.Set(dims_hxy, CudnnTensor::GetDataType<CudaT>()));
  ORT_RETURN_IF_ERROR(y_h_desc.Set(dims_hxy, CudnnTensor::GetDataType<CudaT>()));
  ORT_RETURN_IF_ERROR(y_c_desc.Set(dims_hxy, CudnnTensor::GetDataType<CudaT>()));

  IAllocatorUniquePtr<T> x_reversed_data;
  const T* x_data = X->Data<T>();
  if (reverse_) {
    // reverse input data
    x_reversed_data = GetScratchBuffer<T>(seq_length * batch_size * input_size);
    ReverseBySequence(Stream(),
                      gsl::narrow_cast<int32_t>(seq_length),
                      gsl::narrow_cast<int32_t>(batch_size),
                      gsl::narrow_cast<int32_t>(input_size),
                      reinterpret_cast<const CudaT*>(x_data),
                      reinterpret_cast<CudaT*>(x_reversed_data.get()),
                      seq_length * batch_size * input_size);
  }

  const T* x_data_input = reverse_ ? x_reversed_data.get() : x_data;

  const T* hx_data = (initial_h == nullptr) ? nullptr : initial_h->Data<T>();
  const T* cx_data = (initial_c == nullptr) ? nullptr : initial_c->Data<T>();
  T* y_h_data = (Y_h == nullptr) ? nullptr : Y_h->MutableData<T>();
  T* y_c_data = (Y_c == nullptr) ? nullptr : Y_c->MutableData<T>();
  int64_t output_size = seq_length * num_directions_ * batch_size * hidden_size_;
  T* y_data = nullptr;
  IAllocatorUniquePtr<T> y_alloc_data;
  if (Y != nullptr) {
    y_data = Y->MutableData<T>();
  } else {
    y_alloc_data = GetScratchBuffer<T>(output_size);
    y_data = y_alloc_data.get();
  }

  const int32_t* sequence_lens_data = (sequence_lens == nullptr) ? nullptr : sequence_lens->Data<int32_t>();

  CudnnRNN rnn_desc;

  ORT_RETURN_IF_ERROR(rnn_desc.Set(hidden_size_,
                                    input_size,
                                    hidden_size_,
                                    RNN_NUM_LAYERS,
                                    cudnn_dropout_desc_,
                                    cudnn_direction_mode_,
                                    rnn_mode_,
                                    CudnnTensor::GetDataType<CudaT>(),
                                    GetDeviceProp()));

  // Prepare the weight data
  IAllocatorUniquePtr<void> w_data;
  size_t weightspace_bytes = 0; // Only calculated if !weight_cached_, if calculated, gets stored in weightspace_bytes_cached_
  CudnnFilterDescriptor w_desc;
  if (!weight_cached_) {
    const Tensor& W = *ctx->Input<Tensor>(RNN_Input_Index::W);
    const Tensor& R = *ctx->Input<Tensor>(RNN_Input_Index::R);
    const Tensor* B = ctx->Input<Tensor>(RNN_Input_Index::B);
    ORT_RETURN_IF_ERROR(ReorganizeWeights(&W, &R, B, w_data, weightspace_bytes, w_desc, rnn_desc));
  }

<<<<<<< HEAD
  int32_t zero_seq_count = 0;
=======
  // CUDNN_RNN_DATA_LAYOUT_SEQ_MAJOR_UNPACKED works with CUDNN_RNN_PADDED_IO_ENABLED, so that it will auto fill 0 for the shorter sequences
  CUDNN_RETURN_IF_ERROR(cudnnSetRNNPaddingMode(rnn_desc, CUDNN_RNN_PADDED_IO_ENABLED));

  size_t workspace_bytes;
  CUDNN_RETURN_IF_ERROR(cudnnGetRNNWorkspaceSize(CudnnHandle(), rnn_desc, gsl::narrow_cast<int>(seq_length), x_desc.data(), &workspace_bytes));
  auto workspace_cuda = GetScratchBuffer<void>(workspace_bytes);
  int64_t zero_seq_count = 0;
>>>>>>> adbc0757
  std::vector<int32_t> zero_seq_index_cache(batch_size, 0);
  int64_t zero_seq_index_cache_size = 0;

  // cudnn doesn't support 0 sequence inside the batch, find the 0 sequence and set it to 1
  // there's a ZeroMask kernel to reset the result to 0 for the 0 sequence
  std::vector<int32_t> seq_len_array;
  seq_len_array.reserve(batch_size);

  // TODO: Number of elements enforce
  if (sequence_lens_data) {
    for (int i = 0; i < batch_size; ++i) {
      seq_len_array.push_back(sequence_lens_data[i]);
      if (0 == seq_len_array[i]) {
        seq_len_array[i] = 1;
        zero_seq_index_cache[zero_seq_count] = i;
        ++zero_seq_count;
      }
    }
  } else {
    for (int i = 0; i < batch_size; ++i) {
      seq_len_array.push_back(gsl::narrow_cast<int32_t>(seq_length));
    }
  }

<<<<<<< HEAD
  CudaAsyncBuffer<int32_t> seq_len_array_gpu(this, seq_len_array);
  ORT_RETURN_IF_ERROR(seq_len_array_gpu.CopyToGpu());

  // Calculate the zero position cache for reverse direction if it's bidirectional
  // The cache is for Y_h or Y_c, and the 1st sequence for Y, no need to do it for other sequence in Y since
  // we hacked the 0 sequence to 1
  if (zero_seq_count && num_directions_ > 1) {
    zero_seq_index_cache_size = zero_seq_count * num_directions_;
    zero_seq_index_cache.resize(zero_seq_index_cache_size);
    for (int i = 0; i < zero_seq_count; ++i) {
      zero_seq_index_cache[zero_seq_count + i] = static_cast<int32_t>(batch_size + zero_seq_index_cache[i]);
=======
    // Calculate the zero position cache for reverse direction if it's bidirectional
    // The cache is for Y_h or Y_c, and the 1st sequence for Y, no need to do it for other sequence in Y since
    // we hacked the 0 sequence to 1
    if (zero_seq_count && num_directions_ > 1) {
      zero_seq_index_cache_size = zero_seq_count * num_directions_;
      zero_seq_index_cache.resize(zero_seq_index_cache_size);
      for (int64_t i = 0; i < zero_seq_count; ++i) {
        zero_seq_index_cache[static_cast<size_t>(zero_seq_count) + i] = static_cast<int32_t>(batch_size + zero_seq_index_cache[i]);
      }
>>>>>>> adbc0757
    }
  }

  CudnnDataTensor x_desc1;
  ORT_RETURN_IF_ERROR(x_desc1.Set(CudnnTensor::GetDataType<CudaT>(), seq_length, batch_size, input_size, seq_len_array.data()));
  CudnnDataTensor y_desc1;
  ORT_RETURN_IF_ERROR(y_desc1.Set(CudnnTensor::GetDataType<CudaT>(), seq_length, batch_size, hidden_size_ * num_directions_, seq_len_array.data()));

  size_t workspace_bytes;
  size_t reservespace_bytes;
  CUDNN_RETURN_IF_ERROR(cudnnGetRNNTempSpaceSizes(CudnnHandle(),
                                                  rnn_desc,
                                                  CUDNN_FWD_MODE_INFERENCE,
                                                  x_desc1,
                                                  &workspace_bytes,
                                                  &reservespace_bytes));
  auto workspace_cuda = GetScratchBuffer<void>(workspace_bytes);
  auto reservespace_cuda = GetScratchBuffer<void>(reservespace_bytes);

  CUDNN_RETURN_IF_ERROR(cudnnRNNForward(
      CudnnHandle(),
      rnn_desc,
      CUDNN_FWD_MODE_INFERENCE,
      seq_len_array_gpu.GpuPtr(),

      x_desc1,
      x_data_input,

      y_desc1,
      y_data,

      hx_desc,
      hx_data,
      y_h_data,

      cx_desc,
      cx_data,
      y_c_data,

      weight_cached_ ? weightspace_bytes_cached_ : weightspace_bytes,
      weight_cached_ ? w_data_cache_.get() : w_data.get(),

      workspace_bytes,
      workspace_cuda.get(),

      reservespace_bytes,
      reservespace_cuda.get()));

  // Early terminate for this case since Y data is not required, and Y_h is obtained correctly, no need the following code to retrieve Y_h from Y data.
  if (nullptr == Y) {
    // Mask on output for 0 sequence batches
    if (zero_seq_count > 0) {
      SetZeroSequences(zero_seq_index_cache_size, zero_seq_index_cache, y_data, y_h_data, y_c_data);
    }
    return Status::OK();
  }

  IAllocatorUniquePtr<T> y_reorganized_data;
  if (reverse_ || num_directions_ == 2) {
    //reverse output
    y_reorganized_data = GetScratchBuffer<T>(output_size);
    if (reverse_) {
      //reverse output data
      ReverseBySequence(Stream(),
                        gsl::narrow_cast<int32_t>(seq_length),
                        gsl::narrow_cast<int32_t>(batch_size),
                        gsl::narrow_cast<int32_t>(hidden_size_),
                        reinterpret_cast<CudaT*>(y_data),
                        reinterpret_cast<CudaT*>(y_reorganized_data.get()),
                        output_size);
    } else {
      ReorderBidirectionalDataInSequence(Stream(),
                                         gsl::narrow_cast<int32_t>(seq_length),
                                         gsl::narrow_cast<int32_t>(batch_size),
                                         gsl::narrow_cast<int32_t>(hidden_size_),
                                         reinterpret_cast<CudaT*>(y_data),
                                         reinterpret_cast<CudaT*>(y_reorganized_data.get()),
                                         output_size);
    }

    if (Y != nullptr) {
      // User specified this optional output, so need to copy the reversed data to orignial place
      CUDA_RETURN_IF_ERROR(cudaMemcpyAsync(y_data, y_reorganized_data.get(), output_size * sizeof(T), cudaMemcpyDeviceToDevice, Stream()));
    } else {
      y_data = y_reorganized_data.get();
    }
  }

  // Mask on output for 0 sequence batches
  if (zero_seq_count > 0) {
    SetZeroSequences(zero_seq_index_cache_size, zero_seq_index_cache, y_data, y_h_data, y_c_data);
  }

  if ((CUDNN_RNN_RELU == rnn_mode_ || CUDNN_RNN_TANH == rnn_mode_) && sequence_lens_data != nullptr && y_h_data != nullptr && y_data != nullptr) {
    CudaAsyncBuffer<int32_t> sequence_lens_buffer(this, batch_size);
    memcpy(sequence_lens_buffer.CpuPtr(), sequence_lens_data, batch_size * sizeof(int32_t));
    ORT_RETURN_IF_ERROR(sequence_lens_buffer.CopyToGpu());
    RnnMaskImpl(Stream(),
                gsl::narrow_cast<int32_t>(num_directions_),
                gsl::narrow_cast<int32_t>(seq_length),
                gsl::narrow_cast<int32_t>(batch_size),
                gsl::narrow_cast<int32_t>(hidden_size_),
                sequence_lens_buffer.GpuPtr(),
                reinterpret_cast<CudaT*>(y_data),
                reinterpret_cast<CudaT*>(y_h_data),
                output_size);
  }

  return Status::OK();
}

template <typename T>
void CudnnRnnBase<T>::SetZeroSequences(const int64_t zero_seq_index_cache_size,
                                       const std::vector<int32_t>& zero_seq_index_cache,
                                       T* y_data,
                                       T* y_h_data,
                                       T* y_c_data) const {
  typedef typename ToCudaType<T>::MappedType CudaT;
  CudaAsyncBuffer<int32_t> zero_seq_index_cache_async_buffer(this, zero_seq_index_cache_size);
  memcpy(zero_seq_index_cache_async_buffer.CpuPtr(), zero_seq_index_cache.data(), zero_seq_index_cache_size * sizeof(int32_t));
  ORT_THROW_IF_ERROR(zero_seq_index_cache_async_buffer.CopyToGpu());
  MaskZeroSequences(Stream(),
                    gsl::narrow_cast<int32_t>(hidden_size_),
                    reinterpret_cast<CudaT*>(y_data),
                    reinterpret_cast<CudaT*>(y_h_data),
                    reinterpret_cast<CudaT*>(y_c_data),
                    zero_seq_index_cache_async_buffer.GpuPtr(),
                    static_cast<int64_t>(zero_seq_index_cache_size));
}

template class CudnnRnnBase<float>;
template class CudnnRnnBase<double>;
template class CudnnRnnBase<MLFloat16>;

}  // namespace cuda
}  // namespace onnxruntime<|MERGE_RESOLUTION|>--- conflicted
+++ resolved
@@ -243,17 +243,7 @@
     ORT_RETURN_IF_ERROR(ReorganizeWeights(&W, &R, B, w_data, weightspace_bytes, w_desc, rnn_desc));
   }
 
-<<<<<<< HEAD
-  int32_t zero_seq_count = 0;
-=======
-  // CUDNN_RNN_DATA_LAYOUT_SEQ_MAJOR_UNPACKED works with CUDNN_RNN_PADDED_IO_ENABLED, so that it will auto fill 0 for the shorter sequences
-  CUDNN_RETURN_IF_ERROR(cudnnSetRNNPaddingMode(rnn_desc, CUDNN_RNN_PADDED_IO_ENABLED));
-
-  size_t workspace_bytes;
-  CUDNN_RETURN_IF_ERROR(cudnnGetRNNWorkspaceSize(CudnnHandle(), rnn_desc, gsl::narrow_cast<int>(seq_length), x_desc.data(), &workspace_bytes));
-  auto workspace_cuda = GetScratchBuffer<void>(workspace_bytes);
   int64_t zero_seq_count = 0;
->>>>>>> adbc0757
   std::vector<int32_t> zero_seq_index_cache(batch_size, 0);
   int64_t zero_seq_index_cache_size = 0;
 
@@ -278,7 +268,6 @@
     }
   }
 
-<<<<<<< HEAD
   CudaAsyncBuffer<int32_t> seq_len_array_gpu(this, seq_len_array);
   ORT_RETURN_IF_ERROR(seq_len_array_gpu.CopyToGpu());
 
@@ -288,19 +277,8 @@
   if (zero_seq_count && num_directions_ > 1) {
     zero_seq_index_cache_size = zero_seq_count * num_directions_;
     zero_seq_index_cache.resize(zero_seq_index_cache_size);
-    for (int i = 0; i < zero_seq_count; ++i) {
-      zero_seq_index_cache[zero_seq_count + i] = static_cast<int32_t>(batch_size + zero_seq_index_cache[i]);
-=======
-    // Calculate the zero position cache for reverse direction if it's bidirectional
-    // The cache is for Y_h or Y_c, and the 1st sequence for Y, no need to do it for other sequence in Y since
-    // we hacked the 0 sequence to 1
-    if (zero_seq_count && num_directions_ > 1) {
-      zero_seq_index_cache_size = zero_seq_count * num_directions_;
-      zero_seq_index_cache.resize(zero_seq_index_cache_size);
-      for (int64_t i = 0; i < zero_seq_count; ++i) {
-        zero_seq_index_cache[static_cast<size_t>(zero_seq_count) + i] = static_cast<int32_t>(batch_size + zero_seq_index_cache[i]);
-      }
->>>>>>> adbc0757
+    for (int64_t i = 0; i < zero_seq_count; ++i) {
+      zero_seq_index_cache[zero_seq_count + i] = static_cast<size_t>(batch_size + zero_seq_index_cache[i]);
     }
   }
 
