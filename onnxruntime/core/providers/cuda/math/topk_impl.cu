--- conflicted
+++ resolved
@@ -426,19 +426,6 @@
   auto aligned_K = ALIGN(K);
   auto aligned_dimension = ALIGN(dimension);
   if (aligned_dimension <= GridDim::maxThreadsPerBlock) {
-<<<<<<< HEAD
-    BitonicTopK<CudaT><<<N, GridDim::maxThreadsPerBlock, aligned_dimension * sizeof(KV<CudaT>)>>>(input_x_ptr, output_v_ptr, output_i, elem_nums, size, axis, K, aligned_K, largest, sorted, dimension, aligned_dimension, NumericLimits<T>::Lowest(), NumericLimits<T>::Max());
-  } else if (K <= BT*16 || 0 == sorted) {
-    auto XPT = static_cast<int64_t>(ceil(static_cast<double>(dimension) / GridDim::maxThreadsPerBlock));
-    if (BT*2 >= K || 0 == sorted) {
-      RadixTopK<CudaT, BT, 2><<<N, BT, 256 * sizeof(uint32_t)>>>(input_x_ptr, output_v_ptr, output_i, elem_nums, size, axis, K, largest, sorted, dimension, XPT, NumericLimits<T>::Lowest(), NumericLimits<T>::Max());
-    } else if (BT*4>=K) {
-      RadixTopK<CudaT, BT, 4><<<N, BT, 256 * sizeof(uint32_t)>>>(input_x_ptr, output_v_ptr, output_i, elem_nums, size, axis, K, largest, sorted, dimension, XPT, NumericLimits<T>::Lowest(), NumericLimits<T>::Max());
-    } else if (BT*8>=K) {
-      RadixTopK<CudaT, BT, 8><<<N, BT, 256 * sizeof(uint32_t)>>>(input_x_ptr, output_v_ptr, output_i, elem_nums, size, axis, K, largest, sorted, dimension, XPT, NumericLimits<T>::Lowest(), NumericLimits<T>::Max());
-    } else {
-      RadixTopK<CudaT, BT, 16><<<N, BT, 256 * sizeof(uint32_t)>>>(input_x_ptr, output_v_ptr, output_i, elem_nums, size, axis, K, largest, sorted, dimension, XPT, NumericLimits<T>::Lowest(), NumericLimits<T>::Max());
-=======
     BitonicTopK<CudaT><<<N, GridDim::maxThreadsPerBlock, aligned_dimension * sizeof(KV<CudaT>), stream>>>(input_x_ptr, output_v_ptr, output_i, elem_nums, size, axis, K, aligned_K, largest, sorted, dimension, aligned_dimension, NumericLimits<T>::Lowest(), NumericLimits<T>::Max());
   } else if (K <= BT*16 || 0 == sorted) {
     auto XPT = static_cast<int64_t>(ceil(static_cast<double>(dimension) / GridDim::maxThreadsPerBlock));
@@ -450,7 +437,6 @@
       RadixTopK<CudaT, BT, 8><<<N, BT, 256 * sizeof(uint32_t), stream>>>(input_x_ptr, output_v_ptr, output_i, elem_nums, size, axis, K, largest, sorted, dimension, XPT, NumericLimits<T>::Lowest(), NumericLimits<T>::Max());
     } else {
       RadixTopK<CudaT, BT, 16><<<N, BT, 256 * sizeof(uint32_t), stream>>>(input_x_ptr, output_v_ptr, output_i, elem_nums, size, axis, K, largest, sorted, dimension, XPT, NumericLimits<T>::Lowest(), NumericLimits<T>::Max());
->>>>>>> f649f917
     }
   } else {
     auto input_key_buffer = kernel->GetScratchBuffer<CudaT>(dimension);
