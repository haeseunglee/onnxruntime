--- conflicted
+++ resolved
@@ -30,17 +30,13 @@
     // this avoid change too much files so make our sync with master branch difficult.
     // Need to remove this hack when prepare PR.
     std::lock_guard<OrtMutex> lock(stream_mutex_);
-<<<<<<< HEAD
+
     if (p_op_kernel_context->GetComputeStream()) {
       stream_ = static_cast<cudaStream_t>(p_op_kernel_context->GetComputeStream()->handle);
     } else {
       stream_ = static_cast<cudaStream_t>(provider_->GetComputeStream());
     }
-=======
-    if (p_op_kernel_context->GetComputeStream())
-      stream_ = static_cast<cudaStream_t>(p_op_kernel_context->GetComputeStream()->handle);
 
->>>>>>> dbf2d2de
     auto s = ComputeInternal(p_op_kernel_context);
     // use this to precisely locate the node where CUDA failure comes from
     //  if (cudaSuccess != cudaDeviceSynchronize())
