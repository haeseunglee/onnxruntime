// Copyright (c) Microsoft Corporation. All rights reserved.
// Licensed under the MIT License.

#pragma once

namespace AttrName
{
    static constexpr const char* AcrossChannels = "across_channels";
    static constexpr const char* ActivationAlpha = "activation_alpha";
    static constexpr const char* ActivationBeta = "activation_beta";
    static constexpr const char* Activations = "activations";
    static constexpr const char* AllowZero = "allowzero";
    static constexpr const char* Alpha = "alpha";
    static constexpr const char* AlignCorners = "align_corners";
    static constexpr const char* AutoPad = "auto_pad";
    static constexpr const char* Axes = "axes";
    static constexpr const char* Axis = "axis";
    static constexpr const char* AxisW = "axis_w";
    static constexpr const char* BatchAxis = "batch_axis";
    static constexpr const char* BatchDimensions = "batch_dims";
    static constexpr const char* Beta = "beta";
    static constexpr const char* Bias = "bias";
    static constexpr const char* BlockSize = "blocksize";
    static constexpr const char* Border = "border";
    static constexpr const char* Broadcast = "broadcast";
    static constexpr const char* CeilMode = "ceil_mode";
    static constexpr const char* ChannelsLast = "channels_last";
    static constexpr const char* Clip = "clip";
    static constexpr const char* CoordinateTransformationMode = "coordinate_transformation_mode";
    static constexpr const char* CountIncludePad = "count_include_pad";
    static constexpr const char* CubicCoefficientA = "cubic_coeff_a";
    static constexpr const char* DetectPositive = "detect_positive";
    static constexpr const char* DetectNegative = "detect_negative";
    static constexpr const char* Dilations = "dilations";
    static constexpr const char* Direction = "direction";
    static constexpr const char* Dtype = "dtype";
    static constexpr const char* End = "end";
    static constexpr const char* Ends = "ends";
    static constexpr const char* Epsilon = "epsilon";
    static constexpr const char* Equation = "equation";
    static constexpr const char* ExcludeOutside = "exclude_outside";
    static constexpr const char* Exclusive = "exclusive";
    static constexpr const char* Exponent = "exponent";
    static constexpr const char* ExtrapolationValue = "extrapolation_value";
    static constexpr const char* Fmod = "fmod";
    static constexpr const char* Gamma = "gamma";
    static constexpr const char* Group = "group";
    static constexpr const char* HeightScale = "height_scale";
    static constexpr const char* HiddenSize = "hidden_size";
    static constexpr const char* High = "high";
    static constexpr const char* InputForget = "input_forget";
    static constexpr const char* K = "k";
    static constexpr const char* KeepDims = "keepdims";
    static constexpr const char* KernelShape = "kernel_shape";
    static constexpr const char* LinearBeforeReset = "linear_before_reset";
    static constexpr const char* Lambda = "lambd"; // Deliberate typo to match ONNX spec.
    static constexpr const char* Largest = "largest";
    static constexpr const char* Layout = "layout";
    static constexpr const char* Low = "low";
    static constexpr const char* Max = "max";
    static constexpr const char* Mean = "mean";
    static constexpr const char* Min = "min";
    static constexpr const char* Mode = "mode";
    static constexpr const char* NearestMode = "nearest_mode";
    static constexpr const char* NewAxis = "new_axis";
    static constexpr const char* NoopWithEmptyAxes = "noop_with_empty_axes";
    static constexpr const char* NormalizeVariance = "normalize_variance";
    static constexpr const char* NumOutputs = "num_outputs";
    static constexpr const char* P = "p";
    static constexpr const char* PaddingMode = "padding_mode";
    static constexpr const char* OutputHeight = "output_height";
    static constexpr const char* OutputShape = "output_shape";
    static constexpr const char* OutputPadding = "output_padding";
    static constexpr const char* OutputWidth = "output_width";
    static constexpr const char* Pads = "pads";
    static constexpr const char* PooledShape = "pooled_shape";
    static constexpr const char* Reduction = "reduction";
    static constexpr const char* Reverse = "reverse";
    static constexpr const char* SampleSize = "sample_size";
    static constexpr const char* SamplingRatio = "sampling_ratio";
    static constexpr const char* Scale = "scale";
    static constexpr const char* Scales = "scales";
    static constexpr const char* Seed = "seed";
    static constexpr const char* SelectLastIndex = "select_last_index";
    static constexpr const char* Shape = "shape";
    static constexpr const char* Size = "size";
    static constexpr const char* Sorted = "sorted";
    static constexpr const char* Spatial = "spatial";
    static constexpr const char* SpatialScale = "spatial_scale";
    static constexpr const char* Split = "split";
    static constexpr const char* Start = "start";
    static constexpr const char* Starts = "starts";
    static constexpr const char* Steepness = "steepness";
    static constexpr const char* StorageOrder = "storage_order";
    static constexpr const char* Strides = "strides";
    static constexpr const char* Tiles = "tiles";
    static constexpr const char* TimeAxis = "time_axis";
    static constexpr const char* To = "to";
    static constexpr const char* TrainingMode = "training_mode";
    static constexpr const char* TransA = "transA";
    static constexpr const char* TransBatchA = "transBatchA";
    static constexpr const char* TransB = "transB";
    static constexpr const char* TransBatchB = "transBatchB";
    static constexpr const char* Upper = "upper";
    static constexpr const char* Value = "value";
    static constexpr const char* WidthScale = "width_scale";
    static constexpr const char* QkvHiddenSizes = "qkv_hidden_sizes";
    static constexpr const char* Unidirectional = "unidirectional";
    static constexpr const char* NumHeads = "num_heads";
<<<<<<< HEAD
    static constexpr const char* KvNumHeads = "kv_num_heads";
=======
    static constexpr const char* PastPresentShareBuffer = "past_present_share_buffer";
>>>>>>> e1e45901

    static constexpr const char* FusedActivation = "fused_activation";
    static constexpr const char* FusedActivationDomain = "fused_activation_domain";
    static constexpr const char* FusedActivationSinceVersion = "fused_activation_since_version";
    static constexpr const char* FusedAlpha = "fused_alpha";
    static constexpr const char* FusedBeta = "fused_beta";
    static constexpr const char* FusedGamma = "fused_gamma";
    static constexpr const char* FusedRatio = "fused_ratio";
    static constexpr const char* MaskFilterValue = "mask_filter_value";
    static constexpr const char* DoRotary = "do_rotary";
    static constexpr const char* Activation = "activation";
    static constexpr const char* Groups = "groups";

    static constexpr const char* GraphFusedActivation = "activation";
    static constexpr const char* GraphFusedAxis = "activation_axis";
    static constexpr const char* Interleaved = "interleaved";

} // namespace AttrName

namespace AttrValue
{
    static constexpr const char* ActivationRelu = "Relu";
    static constexpr const char* ActivationLeakyRelu = "LeakyRelu";
    static constexpr const char* ActivationThresholdedRelu = "ThresholdedRelu";
    static constexpr const char* ActivationTanh = "Tanh";
    static constexpr const char* ActivationScaledTanh = "ScaledTanh";
    static constexpr const char* ActivationSigmoid = "Sigmoid";
    static constexpr const char* ActivationSigmoidHard = "HardSigmoid";
    static constexpr const char* ActivationElu = "Elu";
    static constexpr const char* ActivationSoftsign = "Softsign";
    static constexpr const char* ActivationSoftplus = "Softplus";
    static constexpr const char* Bilinear = "BILINEAR";
    static constexpr const char* Constant = "constant";
    static constexpr const char* DirectionBidirectional = "bidirectional";
    static constexpr const char* DirectionForward = "forward";
    static constexpr const char* DirectionReverse = "reverse";
    static constexpr const char* Edge = "edge";
    static constexpr const char* NCHW = "NCHW";
    static constexpr const char* NearestNeighbor = "NN";
    static constexpr const char* NotSet = "NOTSET";
    static constexpr const char* Reflect = "reflect";

} // namespace AttrValue<|MERGE_RESOLUTION|>--- conflicted
+++ resolved
@@ -107,11 +107,8 @@
     static constexpr const char* QkvHiddenSizes = "qkv_hidden_sizes";
     static constexpr const char* Unidirectional = "unidirectional";
     static constexpr const char* NumHeads = "num_heads";
-<<<<<<< HEAD
     static constexpr const char* KvNumHeads = "kv_num_heads";
-=======
     static constexpr const char* PastPresentShareBuffer = "past_present_share_buffer";
->>>>>>> e1e45901
 
     static constexpr const char* FusedActivation = "fused_activation";
     static constexpr const char* FusedActivationDomain = "fused_activation_domain";
