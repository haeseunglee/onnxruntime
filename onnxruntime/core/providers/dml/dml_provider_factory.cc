// Copyright (c) Microsoft Corporation. All rights reserved.
// Licensed under the MIT License.

#include <dxcore.h>
#include <vector>

#include <DirectML.h>
#ifndef _GAMING_XBOX
#include <dxgi1_4.h>
#endif

#include <wrl/client.h>
using Microsoft::WRL::ComPtr;

#include <wil/wrl.h>
#include <wil/result.h>

#include "core/providers/dml/dml_provider_factory.h"
#include "core/providers/dml/dml_provider_factory_creator.h"
#include "core/session/abi_session_options_impl.h"
#include "core/session/allocator_adapters.h"
#include "core/session/ort_apis.h"
#include "core/framework/error_code_helper.h"
#include "DmlExecutionProvider/src/ErrorHandling.h"
#include "DmlExecutionProvider/src/GraphicsUnknownHelper.h"
#include "DmlExecutionProvider/inc/DmlExecutionProvider.h"
#include "core/platform/env.h"

namespace onnxruntime {

struct DMLProviderFactory : IExecutionProviderFactory {
  DMLProviderFactory(IDMLDevice* dml_device,
                     ID3D12CommandQueue* cmd_queue,
                     bool disable_metacommands,
                     bool enable_dynamic_graph_fusion) : dml_device_(dml_device),
                                                         cmd_queue_(cmd_queue),
                                                         metacommands_enabled_(!disable_metacommands),
                                                         dynamic_graph_fusion_enabled_(enable_dynamic_graph_fusion) {}
  ~DMLProviderFactory() override {}

  std::unique_ptr<IExecutionProvider> CreateProvider() override;

  void SetMetacommandsEnabled(bool metacommands_enabled);

 private:
  ComPtr<IDMLDevice> dml_device_{};
  ComPtr<ID3D12CommandQueue> cmd_queue_{};
  bool metacommands_enabled_ = true;
  bool dynamic_graph_fusion_enabled_ = false;
};

std::unique_ptr<IExecutionProvider> DMLProviderFactory::CreateProvider() {
  auto provider = Dml::CreateExecutionProvider(dml_device_.Get(), cmd_queue_.Get(), metacommands_enabled_, dynamic_graph_fusion_enabled_);
  return provider;
}

void DMLProviderFactory::SetMetacommandsEnabled(bool metacommands_enabled) {
  metacommands_enabled_ = metacommands_enabled;
}

std::shared_ptr<IExecutionProviderFactory> CreateExecutionProviderFactory_DML(IDMLDevice* dml_device,
                                                                              ID3D12CommandQueue* cmd_queue,
                                                                              bool disable_metacommands,
                                                                              bool enable_dynamic_graph_fusion) {
#ifndef _GAMING_XBOX
  // Validate that the D3D12 devices match between DML and the command queue. This specifically asks for IUnknown in
  // order to be able to compare the pointers for COM object identity.
  ComPtr<IUnknown> d3d12_device_0;
  ComPtr<IUnknown> d3d12_device_1;
  ORT_THROW_IF_FAILED(dml_device->GetParentDevice(IID_PPV_ARGS(&d3d12_device_0)));
  ORT_THROW_IF_FAILED(cmd_queue->GetDevice(IID_PPV_ARGS(&d3d12_device_1)));

  if (d3d12_device_0 != d3d12_device_1) {
    ORT_THROW_HR(E_INVALIDARG);
  }
#endif

  ComPtr<ID3D12Device> d3d12_device;
  ORT_THROW_IF_FAILED(dml_device->GetParentDevice(IID_GRAPHICS_PPV_ARGS(d3d12_device.ReleaseAndGetAddressOf())));
  const Env& env = Env::Default();
  auto luid = d3d12_device->GetAdapterLuid();
  env.GetTelemetryProvider().LogExecutionProviderEvent(&luid);
  return std::make_shared<onnxruntime::DMLProviderFactory>(dml_device, cmd_queue, disable_metacommands, enable_dynamic_graph_fusion);
}

void DmlConfigureProviderFactoryMetacommandsEnabled(IExecutionProviderFactory* factory, bool metacommandsEnabled) {
  auto dml_provider_factory = static_cast<DMLProviderFactory*>(factory);
  dml_provider_factory->SetMetacommandsEnabled(metacommandsEnabled);
}


bool IsSoftwareAdapter(IDXGIAdapter1* adapter) {
    DXGI_ADAPTER_DESC1 desc;
    adapter->GetDesc1(&desc);

    // see here for documentation on filtering WARP adapter:
    // https://docs.microsoft.com/en-us/windows/desktop/direct3ddxgi/d3d10-graphics-programming-guide-dxgi#new-info-about-enumerating-adapters-for-windows-8
    auto isBasicRenderDriverVendorId = desc.VendorId == 0x1414;
    auto isBasicRenderDriverDeviceId = desc.DeviceId == 0x8c;
    auto isSoftwareAdapter = desc.Flags == DXGI_ADAPTER_FLAG_SOFTWARE;

    return isSoftwareAdapter || (isBasicRenderDriverVendorId && isBasicRenderDriverDeviceId);
}

static bool IsHardwareAdapter(IDXCoreAdapter* adapter) {
  bool is_hardware = false;
  THROW_IF_FAILED(adapter->GetProperty(
    DXCoreAdapterProperty::IsHardware,
    &is_hardware));
  return is_hardware;
}

static bool IsGPU(IDXCoreAdapter* compute_adapter) {
  // Only considering hardware adapters
  if (!IsHardwareAdapter(compute_adapter)) {
    return false;
  }
  return compute_adapter->IsAttributeSupported(DXCORE_ADAPTER_ATTRIBUTE_D3D12_GRAPHICS);
}

#ifdef ENABLE_NPU_ADAPTER_ENUMERATION
static bool IsNPU(IDXCoreAdapter* compute_adapter) {
  // Only considering hardware adapters
  if (!IsHardwareAdapter(compute_adapter)) {
    return false;
  }
  return !(compute_adapter->IsAttributeSupported(DXCORE_ADAPTER_ATTRIBUTE_D3D12_GRAPHICS));
}
#endif

enum class DeviceType { GPU, NPU, BadDevice };

static DeviceType FilterAdapterTypeQuery(IDXCoreAdapter* adapter, OrtDmlDeviceFilter filter) {
  auto allow_gpus = (filter & OrtDmlDeviceFilter::Gpu) == OrtDmlDeviceFilter::Gpu;
  if (IsGPU(adapter) && allow_gpus) {
    return DeviceType::GPU;
  }

#ifdef ENABLE_NPU_ADAPTER_ENUMERATION
  auto allow_npus = (filter & OrtDmlDeviceFilter::Npu) == OrtDmlDeviceFilter::Npu;
  if (IsNPU(adapter) && allow_npus) {
    return DeviceType::NPU;
  }
#endif

  return DeviceType::BadDevice;
}

// Struct for holding each adapter
struct AdapterInfo {
  ComPtr<IDXCoreAdapter> Adapter;
  DeviceType Type; // GPU or NPU
};

static ComPtr<IDXCoreAdapterList> EnumerateDXCoreAdapters(IDXCoreAdapterFactory* adapter_factory) {
  ComPtr<IDXCoreAdapterList> adapter_list;

  // TODO: use_dxcore_workload_enumeration should be determined by QI
  // When DXCore APIs are available QI for relevant enumeration interfaces
  constexpr bool use_dxcore_workload_enumeration = false;
  if (!use_dxcore_workload_enumeration) {
    // Get a list of all the adapters that support compute
    GUID attributes[]{ DXCORE_ADAPTER_ATTRIBUTE_D3D12_CORE_COMPUTE };
    ORT_THROW_IF_FAILED(
      adapter_factory->CreateAdapterList(_countof(attributes),
        attributes,
        adapter_list.GetAddressOf()));
  }

  return adapter_list;
}

static void SortDXCoreAdaptersByPreference(
  IDXCoreAdapterList* adapter_list,
  OrtDmlPerformancePreference preference) {
  if (adapter_list->GetAdapterCount() <= 1) {
    return;
  }

  // DML prefers the HighPerformance adapter by default
  std::array<DXCoreAdapterPreference, 1> adapter_list_preferences = {
    DXCoreAdapterPreference::HighPerformance
  };

  // If callers specify minimum power change the DXCore sort policy
  // NOTE DXCoreAdapterPrefernce does not apply to mixed adapter lists - only to GPU lists
  if (preference == OrtDmlPerformancePreference::MinimumPower) {
    adapter_list_preferences[0] = DXCoreAdapterPreference::MinimumPower;
  }

  ORT_THROW_IF_FAILED(adapter_list->Sort(
    static_cast<uint32_t>(adapter_list_preferences.size()),
    adapter_list_preferences.data()));
}

static std::vector<AdapterInfo> FilterDXCoreAdapters(
  IDXCoreAdapterList* adapter_list,
  OrtDmlDeviceFilter filter) {
  auto adapter_infos = std::vector<AdapterInfo>();
  const uint32_t count = adapter_list->GetAdapterCount();
  for (uint32_t i = 0; i < count; ++i) {
    ComPtr<IDXCoreAdapter> candidate_adapter;
    ORT_THROW_IF_FAILED(adapter_list->GetAdapter(i, candidate_adapter.GetAddressOf()));

    // Add the adapters that are valid based on the device filter (GPU, NPU, or Both)
    auto adapter_type = FilterAdapterTypeQuery(candidate_adapter.Get(), filter);
    if (adapter_type != DeviceType::BadDevice) {
      adapter_infos.push_back(AdapterInfo{candidate_adapter, adapter_type});
    }
  }

  return adapter_infos;
}

static void SortHeterogenousDXCoreAdapterList(
  std::vector<AdapterInfo>& adapter_infos,
  OrtDmlDeviceFilter filter,
  OrtDmlPerformancePreference preference) {
  if (adapter_infos.size() <= 1) {
    return;
  }

#ifdef ENABLE_NPU_ADAPTER_ENUMERATION
  // When considering both GPUs and NPUs sort them by performance preference
  // of Default (Gpus first), HighPerformance (GPUs first), or LowPower (NPUs first)
  auto keep_npus = (filter & OrtDmlDeviceFilter::Npu) == OrtDmlDeviceFilter::Npu;
  auto only_npus =  filter == OrtDmlDeviceFilter::Npu;
  if (!keep_npus || only_npus) {
    return;
  }
#endif

  struct SortingPolicy {
    // default is false because GPUs are considered higher priority in
    // a mixed adapter environment
    bool npus_first_ = false;

    SortingPolicy(bool npus_first = false) : npus_first_(npus_first) { }

    bool operator()(const AdapterInfo& a, const AdapterInfo& b) {
      return npus_first_ ? a.Type < b.Type : a.Type > b.Type;
    }
  };

  auto npus_first = (preference == OrtDmlPerformancePreference::MinimumPower);
  auto policy = SortingPolicy(npus_first);
  std::sort(adapter_infos.begin(), adapter_infos.end(), policy);
}

std::shared_ptr<IExecutionProviderFactory> DMLProviderFactoryCreator::CreateFromOptions(
    OrtDmlDeviceOptions* device_options,
    bool disable_metacommands,
    bool enable_dynamic_graph_fusion) {
  auto default_device_options = OrtDmlDeviceOptions { Default, Gpu };
  if (device_options == nullptr) {
    device_options = &default_device_options;
  }

  OrtDmlPerformancePreference preference = device_options->Preference;
  OrtDmlDeviceFilter filter = device_options->Filter;

  // Create DXCore Adapter Factory
  ComPtr<IDXCoreAdapterFactory> adapter_factory;
  ORT_THROW_IF_FAILED(::DXCoreCreateAdapterFactory(adapter_factory.GetAddressOf()));

  // Get all DML compatible DXCore adapters
  ComPtr<IDXCoreAdapterList> adapter_list;
  adapter_list = EnumerateDXCoreAdapters(adapter_factory.Get());

  if (adapter_list->GetAdapterCount() == 0) {
    ORT_THROW("No GPUs or NPUs detected.");
  }

  // Sort the adapter list to honor DXCore hardware ordering
  SortDXCoreAdaptersByPreference(adapter_list.Get(), preference);

  // TODO: use_dxcore_workload_enumeration should be determined by QI
  // When DXCore APIs are available QI for relevant enumeration interfaces
  constexpr bool use_dxcore_workload_enumeration = false;

  std::vector<AdapterInfo> adapter_infos;
  if (!use_dxcore_workload_enumeration) {
    // Filter all DXCore adapters to hardware type specified by the device filter
    adapter_infos = FilterDXCoreAdapters(adapter_list.Get(), filter);
    if (adapter_infos.size() == 0) {
      ORT_THROW("No devices detected that match the filter criteria.");
    }
  }

  // DXCore Sort ignores NPUs. When both GPUs and NPUs are present, manually sort them.
  SortHeterogenousDXCoreAdapterList(adapter_infos, filter, preference);

  // Extract just the adapters
  auto adapters = std::vector<ComPtr<IDXCoreAdapter>>(adapter_infos.size());
  std::transform(
    adapter_infos.begin(), adapter_infos.end(),
    adapters.begin(),
    [](auto& a){ return a.Adapter; });

  return onnxruntime::DMLProviderFactoryCreator::CreateFromAdapterList(std::move(adapters), disable_metacommands, enable_dynamic_graph_fusion);
}

static std::optional<OrtDmlPerformancePreference> ParsePerformancePreference(const ProviderOptions& provider_options) {
  static const std::string PerformancePreference = "performance_preference";
  static const std::string Default = "default";
  static const std::string HighPerformance = "high_performance";
  static const std::string MinimumPower = "minimum_power";

  auto preference_it = provider_options.find(PerformancePreference);
  if (preference_it != provider_options.end()) {
    if (preference_it->second == Default) {
      return OrtDmlPerformancePreference::Default;
    }

    if (preference_it->second == HighPerformance) {
      return OrtDmlPerformancePreference::HighPerformance;
    }

    if (preference_it->second == MinimumPower) {
      return OrtDmlPerformancePreference::MinimumPower;
    }

    ORT_THROW("Invalid PerformancePreference provided for DirectML EP device selection.");
  }

  return {};
}

static std::optional<OrtDmlDeviceFilter> ParseFilter(const ProviderOptions& provider_options) {
<<<<<<< HEAD
  static const std::string Filter = "device_filter";
  static const std::string Any = "any";
=======
  static const std::string Filter = "filter";
>>>>>>> df740d7d
  static const std::string Gpu = "gpu";
#ifdef ENABLE_NPU_ADAPTER_ENUMERATION
  static const std::string Any = "any";
  static const std::string Npu = "npu";
#endif

  auto preference_it = provider_options.find(Filter);
  if (preference_it != provider_options.end()) {
    if (preference_it->second == Gpu) {
      return OrtDmlDeviceFilter::Gpu;
    }

#ifdef ENABLE_NPU_ADAPTER_ENUMERATION
    if (preference_it->second == Any) {
      return OrtDmlDeviceFilter::Any;
    }
    if (preference_it->second == Npu) {
      return OrtDmlDeviceFilter::Npu;
    }
#endif

    ORT_THROW("Invalid Filter provided for DirectML EP device selection.");
  }

  return {};
}

static std::optional<int> ParseDeviceId(const ProviderOptions& provider_options) {
  static const std::string DeviceId = "device_id";

  auto preference_it = provider_options.find(DeviceId);
  if (preference_it != provider_options.end()) {
     if (!preference_it->second.empty()) {
       return std::stoi(preference_it->second);
     }
  }

  return {};
}

static bool ParseBoolean(const ProviderOptions& provider_options, const std::string& key) {
  auto preference_it = provider_options.find(key);
  if (preference_it != provider_options.end() && !preference_it->second.empty()) {
      if (preference_it->second == "True" || preference_it->second == "true") {
        return true;
      } else if (preference_it->second == "False" || preference_it->second == "false") {
        return false;
      } else {
        ORT_THROW("[ERROR] [DirectML] The value for the key '" + key + "' should be 'True' or 'False'. Default value is 'False'.\n");
      }
  }

  return false;
}

std::shared_ptr<IExecutionProviderFactory> DMLProviderFactoryCreator::CreateFromProviderOptions(
    const ProviderOptions& provider_options) {

  bool disable_metacommands = ParseBoolean(provider_options, "disable_metacommands");
  bool enable_dynamic_graph_fusion = ParseBoolean(provider_options, "enable_dynamic_graph_fusion");
  bool skip_software_device_check = false;
  auto device_id = ParseDeviceId(provider_options);

  if (device_id.has_value())
  {
    return onnxruntime::DMLProviderFactoryCreator::Create(device_id.value(), skip_software_device_check, disable_metacommands, enable_dynamic_graph_fusion);
  }

  auto preference = ParsePerformancePreference(provider_options);
  auto filter = ParseFilter(provider_options);

  // If no preference/filters are specified then create with default preference/filters.
  if (!preference.has_value() && !filter.has_value()) {
    return onnxruntime::DMLProviderFactoryCreator::CreateFromOptions(nullptr, disable_metacommands, enable_dynamic_graph_fusion);
  }

  if (!preference.has_value()) {
    preference = OrtDmlPerformancePreference::Default;
  }

  if (!filter.has_value()) {
    filter = OrtDmlDeviceFilter::Gpu;
  }

  OrtDmlDeviceOptions device_options;
  device_options.Preference = preference.value();
  device_options.Filter = filter.value();
  return onnxruntime::DMLProviderFactoryCreator::CreateFromOptions(&device_options, disable_metacommands, enable_dynamic_graph_fusion);
}

Microsoft::WRL::ComPtr<ID3D12Device> DMLProviderFactoryCreator::CreateD3D12Device(
  int device_id,
  bool skip_software_device_check) {
#ifdef _GAMING_XBOX
    ComPtr<ID3D12Device> d3d12_device;
    D3D12XBOX_CREATE_DEVICE_PARAMETERS params = {};
    params.Version = D3D12_SDK_VERSION;
    params.GraphicsCommandQueueRingSizeBytes = static_cast<UINT>(D3D12XBOX_DEFAULT_SIZE_BYTES);
    params.GraphicsScratchMemorySizeBytes = static_cast<UINT>(D3D12XBOX_DEFAULT_SIZE_BYTES);
    params.ComputeScratchMemorySizeBytes = static_cast<UINT>(D3D12XBOX_DEFAULT_SIZE_BYTES);
    ORT_THROW_IF_FAILED(D3D12XboxCreateDevice(nullptr, &params, IID_GRAPHICS_PPV_ARGS(d3d12_device.ReleaseAndGetAddressOf())));
#else
    ComPtr<IDXGIFactory4> dxgi_factory;
    ORT_THROW_IF_FAILED(CreateDXGIFactory2(0, IID_GRAPHICS_PPV_ARGS(dxgi_factory.ReleaseAndGetAddressOf())));

    ComPtr<IDXGIAdapter1> adapter;
    ORT_THROW_IF_FAILED(dxgi_factory->EnumAdapters1(device_id, &adapter));

    // Disallow using DML with the software adapter (Microsoft Basic Display Adapter) because CPU evaluations are much
    // faster. Some scenarios though call for EP initialization without this check (as execution will not actually occur
    // anyway) such as operation kernel registry enumeration for documentation purposes.
    if (!skip_software_device_check)
    {
      ORT_THROW_HR_IF(ERROR_GRAPHICS_INVALID_DISPLAY_ADAPTER, IsSoftwareAdapter(adapter.Get()));
    }

    ComPtr<ID3D12Device> d3d12_device;
    ORT_THROW_IF_FAILED(D3D12CreateDevice(adapter.Get(), D3D_FEATURE_LEVEL_11_0, IID_GRAPHICS_PPV_ARGS(d3d12_device.ReleaseAndGetAddressOf())));
#endif

  return d3d12_device;
}

Microsoft::WRL::ComPtr<IDMLDevice> DMLProviderFactoryCreator::CreateDMLDevice(ID3D12Device* d3d12_device) {
  DML_CREATE_DEVICE_FLAGS flags = DML_CREATE_DEVICE_FLAG_NONE;

  // In debug builds, enable the DML debug layer if the D3D12 debug layer is also enabled
#if _DEBUG && !_GAMING_XBOX
  Microsoft::WRL::ComPtr<ID3D12DebugDevice> debug_device;
  (void)d3d12_device->QueryInterface(IID_PPV_ARGS(&debug_device));  // ignore failure
  const bool is_d3d12_debug_layer_enabled = (debug_device != nullptr);

  if (is_d3d12_debug_layer_enabled) {
    flags |= DML_CREATE_DEVICE_FLAG_DEBUG;
  }
#endif

  Microsoft::WRL::ComPtr<IDMLDevice> dml_device;
  ORT_THROW_IF_FAILED(DMLCreateDevice1(
      d3d12_device,
      flags,
      DML_FEATURE_LEVEL_5_0,
      IID_PPV_ARGS(&dml_device)));

  return dml_device;
}

static D3D12_COMMAND_LIST_TYPE CalculateCommandListType(ID3D12Device* d3d12_device) {
  D3D12_FEATURE_DATA_FEATURE_LEVELS feature_levels = {};

  D3D_FEATURE_LEVEL feature_levels_list[] = {
      D3D_FEATURE_LEVEL_1_0_CORE,
      D3D_FEATURE_LEVEL_11_0,
      D3D_FEATURE_LEVEL_11_1,
      D3D_FEATURE_LEVEL_12_0,
      D3D_FEATURE_LEVEL_12_1
  };

  feature_levels.NumFeatureLevels = ARRAYSIZE(feature_levels_list);
  feature_levels.pFeatureLevelsRequested = feature_levels_list;
  ORT_THROW_IF_FAILED(d3d12_device->CheckFeatureSupport(
      D3D12_FEATURE_FEATURE_LEVELS,
      &feature_levels,
      sizeof(feature_levels)
      ));

  auto is_feature_level_1_0_core = (feature_levels.MaxSupportedFeatureLevel == D3D_FEATURE_LEVEL_1_0_CORE);
  if (is_feature_level_1_0_core) {
    return D3D12_COMMAND_LIST_TYPE_COMPUTE;
  }

  return D3D12_COMMAND_LIST_TYPE_DIRECT;
}

std::shared_ptr<IExecutionProviderFactory> CreateDMLDeviceAndProviderFactory(
  ID3D12Device* d3d12_device,
  bool disable_metacommands,
  bool enable_dynamic_graph_fusion) {
  D3D12_COMMAND_QUEUE_DESC cmd_queue_desc = {};
  cmd_queue_desc.Type = CalculateCommandListType(d3d12_device);
  cmd_queue_desc.Flags = D3D12_COMMAND_QUEUE_FLAG_DISABLE_GPU_TIMEOUT;

  ComPtr<ID3D12CommandQueue> cmd_queue;
  ORT_THROW_IF_FAILED(d3d12_device->CreateCommandQueue(&cmd_queue_desc, IID_GRAPHICS_PPV_ARGS(cmd_queue.ReleaseAndGetAddressOf())));

  auto dml_device = onnxruntime::DMLProviderFactoryCreator::CreateDMLDevice(d3d12_device);
  return CreateExecutionProviderFactory_DML(dml_device.Get(), cmd_queue.Get(), disable_metacommands, enable_dynamic_graph_fusion);
}

std::shared_ptr<IExecutionProviderFactory> DMLProviderFactoryCreator::Create(
    int device_id,
    bool skip_software_device_check,
    bool disable_metacommands,
    bool enable_dynamic_graph_fusion) {
  ComPtr<ID3D12Device> d3d12_device = CreateD3D12Device(device_id, skip_software_device_check);
  return CreateDMLDeviceAndProviderFactory(d3d12_device.Get(), disable_metacommands, enable_dynamic_graph_fusion);
}

std::shared_ptr<IExecutionProviderFactory> DMLProviderFactoryCreator::CreateFromAdapterList(
    std::vector<ComPtr<IDXCoreAdapter>>&& adapters,
    bool disable_metacommands,
    bool enable_dynamic_graph_fusion) {
  // Choose the first device from the list since it's the highest priority
  auto adapter = adapters[0];

  auto feature_level = D3D_FEATURE_LEVEL_11_0;
  if (IsNPU(adapter.Get())) {
    feature_level = D3D_FEATURE_LEVEL_1_0_CORE;
  }

  // Create D3D12 Device from DXCore Adapter
  ComPtr<ID3D12Device> d3d12_device;
  ORT_THROW_IF_FAILED(D3D12CreateDevice(adapter.Get(), feature_level, IID_GRAPHICS_PPV_ARGS(d3d12_device.ReleaseAndGetAddressOf())));
  return CreateDMLDeviceAndProviderFactory(d3d12_device.Get(), disable_metacommands, enable_dynamic_graph_fusion);
}

}  // namespace onnxruntime

// [[deprecated]]
// This export should be deprecated.
// The OrtSessionOptionsAppendExecutionProvider_DML export on the OrtDmlApi should be used instead.
ORT_API_STATUS_IMPL(OrtSessionOptionsAppendExecutionProvider_DML, _In_ OrtSessionOptions* options, int device_id) {
API_IMPL_BEGIN
  options->provider_factories.push_back(onnxruntime::DMLProviderFactoryCreator::Create(device_id, false, false, false));
API_IMPL_END
  return nullptr;
}

// [[deprecated]]
// This export should be deprecated.
// The OrtSessionOptionsAppendExecutionProvider_DML1 export on the OrtDmlApi should be used instead.
ORT_API_STATUS_IMPL(OrtSessionOptionsAppendExecutionProviderEx_DML, _In_ OrtSessionOptions* options,
                    _In_ IDMLDevice* dml_device, _In_ ID3D12CommandQueue* cmd_queue) {
API_IMPL_BEGIN
  options->provider_factories.push_back(onnxruntime::CreateExecutionProviderFactory_DML(dml_device,
                                                                                        cmd_queue,
                                                                                        false,
                                                                                        false));
API_IMPL_END
  return nullptr;
}

ORT_API_STATUS_IMPL(CreateGPUAllocationFromD3DResource, _In_ ID3D12Resource* d3d_resource, _Out_ void** dml_resource) {
  API_IMPL_BEGIN
#ifdef USE_DML
  *dml_resource = Dml::CreateGPUAllocationFromD3DResource(d3d_resource);
#else
  *dml_resource = nullptr;
#endif  // USE_DML
  return nullptr;
  API_IMPL_END
}

ORT_API_STATUS_IMPL(FreeGPUAllocation, _In_ void* ptr) {
  API_IMPL_BEGIN
#ifdef USE_DML
  Dml::FreeGPUAllocation(ptr);
#endif  // USE_DML
  return nullptr;
  API_IMPL_END
}

ORT_API_STATUS_IMPL(OrtSessionOptionsAppendExecutionProvider_DML2, _In_ OrtSessionOptions* options, OrtDmlDeviceOptions* device_options) {
API_IMPL_BEGIN
#ifdef USE_DML
  auto factory = onnxruntime::DMLProviderFactoryCreator::CreateFromOptions(device_options, false, false);
  // return the create function for a dxcore device
  options->provider_factories.push_back(factory);
#endif  // USE_DML
  return nullptr;
  API_IMPL_END
}

ORT_API_STATUS_IMPL(GetD3D12ResourceFromAllocation, _In_ OrtAllocator* ort_allocator, _In_ void* allocation, _Out_ ID3D12Resource** d3d_resource) {
  API_IMPL_BEGIN
#ifdef USE_DML
  auto wrapping_allocator = static_cast<onnxruntime::OrtAllocatorImplWrappingIAllocator*>(ort_allocator);
  auto allocator = wrapping_allocator->GetWrappedIAllocator();
  if (!allocator) {
    return OrtApis::CreateStatus(ORT_INVALID_ARGUMENT, "No requested allocator available");
  }
  *d3d_resource = Dml::GetD3D12ResourceFromAllocation(allocator.get(), allocation);
  (*d3d_resource)->AddRef();
#else
  *d3d_resource = nullptr;
#endif  // USE_DML
  return nullptr;
  API_IMPL_END
}

static constexpr OrtDmlApi ort_dml_api_10_to_x = {
  &OrtSessionOptionsAppendExecutionProvider_DML,
  &OrtSessionOptionsAppendExecutionProviderEx_DML,
  &CreateGPUAllocationFromD3DResource,
  &FreeGPUAllocation,
  &GetD3D12ResourceFromAllocation,
  &OrtSessionOptionsAppendExecutionProvider_DML2,
};

const OrtDmlApi* GetOrtDmlApi(_In_ uint32_t /*version*/) NO_EXCEPTION {
#ifdef USE_DML
  return &ort_dml_api_10_to_x;
#else
    return nullptr;
#endif
}<|MERGE_RESOLUTION|>--- conflicted
+++ resolved
@@ -327,12 +327,7 @@
 }
 
 static std::optional<OrtDmlDeviceFilter> ParseFilter(const ProviderOptions& provider_options) {
-<<<<<<< HEAD
   static const std::string Filter = "device_filter";
-  static const std::string Any = "any";
-=======
-  static const std::string Filter = "filter";
->>>>>>> df740d7d
   static const std::string Gpu = "gpu";
 #ifdef ENABLE_NPU_ADAPTER_ENUMERATION
   static const std::string Any = "any";
