--- conflicted
+++ resolved
@@ -24,17 +24,12 @@
 constexpr const char* COREML = "CoreML";
 
 CoreMLExecutionProvider::CoreMLExecutionProvider(uint32_t coreml_flags)
-<<<<<<< HEAD
-    : IExecutionProvider{onnxruntime::kCoreMLExecutionProvider, true},
+    : IExecutionProvider{onnxruntime::kCoreMLExecutionProvider},
       coreml_flags_(coreml_flags),
-            coreml_version_(coreml::util::CoreMLVersion()) {
+      coreml_version_(coreml::util::CoreMLVersion()) {
   if (coreml_version_ < MINIMUM_COREML_VERSION) {
     LOGS_DEFAULT(ERROR) << "CoreML EP is not supported on this platform.";
   }
-=======
-    : IExecutionProvider{onnxruntime::kCoreMLExecutionProvider},
-      coreml_flags_(coreml_flags) {
->>>>>>> 6d7ac9c9
 }
 
 CoreMLExecutionProvider::~CoreMLExecutionProvider() {}
@@ -67,20 +62,12 @@
   const auto builder_params = coreml::MakeOpBuilderParams(graph_viewer, coreml_version_, coreml_flags_);
   const auto supported_nodes = coreml::GetSupportedNodes(graph_viewer, builder_params, logger);
 
-<<<<<<< HEAD
   const auto gen_metadef_name =
       [&]() {
         HashValue model_hash;
-        int metadef_id = GenerateMetaDefId(graph_viewer, model_hash);
+        int metadef_id = metadef_id_generator_.GenerateId(graph_viewer, model_hash);
         return MakeString(COREML, "_", model_hash, "_", metadef_id);
       };
-=======
-  const auto gen_metadef_name = [&]() {
-    HashValue model_hash;
-    int metadef_id = metadef_id_generator_.GenerateId(graph_viewer, model_hash);
-    return MakeString(COREML, "_", model_hash, "_", metadef_id);
-  };
->>>>>>> 6d7ac9c9
 
   result = utils::CreateSupportedPartitions(graph_viewer, supported_nodes, {},
                                             gen_metadef_name, COREML, kCoreMLExecutionProvider);
@@ -141,14 +128,11 @@
       coreml_model->SetOnnxOutputs(std::move(onnx_output_names));
     }
 
-    // coreml_models_.emplace(fused_node.Name(), std::move(coreml_model));
-    coreml_models_.emplace(fused_node.Name(), nullptr);
+    coreml_models_.emplace(fused_node.Name(), std::move(coreml_model));
 
     NodeComputeInfo compute_info;
     compute_info.create_state_func = [&](ComputeContext* context, FunctionState* state) {
-      (void)context;
-      (void)state;
-      // *state = coreml_models_[context->node_name].get();
+      *state = coreml_models_[context->node_name].get();
       return 0;
     };
 
