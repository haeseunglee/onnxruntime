--- conflicted
+++ resolved
@@ -18,10 +18,7 @@
 
 #ifdef USE_DML
 #include "core/providers/dml/dml_provider_factory.h"
-<<<<<<< HEAD
-=======
 #include "core/providers/dml/dml_session_options_config_keys.h"
->>>>>>> bcf47d35
 #endif
 
 #ifdef _WIN32
@@ -491,10 +488,7 @@
     ORT_THROW("NNAPI is not supported in this build\n");
 #endif
   } else if (provider_name_ == onnxruntime::kCoreMLExecutionProvider) {
-<<<<<<< HEAD
-=======
 #ifdef __APPLE__
->>>>>>> bcf47d35
 #ifdef USE_COREML
     uint32_t coreml_flags = 0;
     std::string ov_string = performance_test_config.run_config.ep_runtime_config_string;
@@ -517,12 +511,9 @@
 #else
     ORT_THROW("CoreML is not supported in this build\n");
 #endif
-<<<<<<< HEAD
-=======
 #else
     ORT_THROW("COREML is not supported on this platform.\n");
 #endif
->>>>>>> bcf47d35
   } else if (provider_name_ == onnxruntime::kDmlExecutionProvider) {
 #ifdef USE_DML
     std::unordered_map<std::string, std::string> dml_options;
@@ -585,8 +576,6 @@
               "[ERROR] [DML] You have selcted wrong value for the key 'enable_dynamic_graph_fusion'. "
               "Select from 'true' or 'false' \n");
         }
-<<<<<<< HEAD
-=======
       } else if (key == "enable_graph_serialization") {
         std::set<std::string> ov_supported_values = {"true", "True", "false", "False"};
         if (ov_supported_values.find(value) != ov_supported_values.end()) {
@@ -596,7 +585,6 @@
               "[ERROR] [DML] You have selcted wrong value for the key 'enable_graph_serialization'. "
               "Select from 'true' or 'false' \n");
         }
->>>>>>> bcf47d35
       }
     }
     session_options.AppendExecutionProvider("DML", dml_options);
