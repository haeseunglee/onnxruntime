/*
 The implementation of this file is based on our Multi-Head Attention impl.cu file,
 which is based on qkvToContext plugin in TensorRT demo:
 https://github.com/NVIDIA/TensorRT/tree/release/5.1/demo/BERT/

Copyright 2019 NVIDIA Corporation

Licensed under the Apache License, Version 2.0 (the "License");
you may not use this file except in compliance with the License.
You may obtain a copy of the License at

    http://www.apache.org/licenses/LICENSE-2.0

Unless required by applicable law or agreed to in writing, software
distributed under the License is distributed on an "AS IS" BASIS,
WITHOUT WARRANTIES OR CONDITIONS OF ANY KIND, either express or implied.
See the License for the specific language governing permissions and
limitations under the License.
*/

// Modifications:
// (1) support GPT-2 past state, unidirectional mask (causal)
// (2) use flash attention kernel from (https://github.com/Dao-AILab/flash-attention)
// (3) support different number of heads for Q and KV
// Copyright (c) Microsoft Corporation. All rights reserved.
// Licensed under the MIT License.

#include <cassert>
#include <cuda_fp16.h>
#include <cub/cub.cuh>
#include "core/providers/cuda/cu_inc/common.cuh"
#include "core/providers/cuda/cuda_common.h"
#include "core/providers/cuda/shared_inc/fpgeneric.h"
#include "contrib_ops/cuda/bert/attention_softmax.h"
#include "contrib_ops/cuda/bert/transformer_common.h"
#include "contrib_ops/cuda/bert/add_bias_transpose.h"
#include "contrib_ops/cpu/bert/attention_base.h"
#include "contrib_ops/cuda/bert/bert_padding.h"
#include "contrib_ops/cuda/transformers/dump_cuda_tensor.h"
#include "contrib_ops/cuda/bert/cutlass_fmha/memory_efficient_attention.h"
#include "contrib_ops/cuda/bert/flash_attention/flash_api.h"
#include "contrib_ops/cuda/bert/group_query_attention_impl.h"
#include "contrib_ops/cuda/bert/attention_impl.h"
#include "core/providers/cuda/shared_inc/cuda_call.h"
#include <cublas_v2.h>

using namespace onnxruntime::cuda;

namespace onnxruntime {
namespace contrib {
namespace cuda {

////////// Auxiliary Kernels for KV prep

// Kernel for seqlens_k
__global__ void repeat_seqlen(int32_t* seqlens_k, int32_t seqlen, int batch_size) {
  int id = blockDim.x * blockIdx.x + threadIdx.x;
  if (id < batch_size) seqlens_k[id] = seqlen;
}

// Kernel to append new and past kv in either BSNH or BNSH format
// Adapted from ConcatTensorToTensor kernel in attention_kv_cache.cu file
template <typename T>
__global__ void ConcatNewToPastKV(const int new_seqlen,
<<<<<<< HEAD
                                  const int past_seqlen,
                                  const int buffer_seqlen,
=======
                                  const int past_buffer_seqlen,
>>>>>>> c8def0cc
                                  const T* past_kv,
                                  const T* new_kv,
                                  T* present_kv,
                                  const int* seqlens_k,
                                  const bool is_bsnh) {  // refers to past; otherwise bnsh
  const int h = threadIdx.x;
  const int n = threadIdx.y;
  const int s = blockIdx.x;
  const int b = blockIdx.y;

  const int present_buffer_seqlen = gridDim.x;
  const int num_heads = blockDim.y;
  const int H = blockDim.x;

<<<<<<< HEAD
  const int present_batch_stride = buffer_seqlen * num_heads * H;
  const int row_stride = is_bsnh ? num_heads * H : H;
  const int present_head_stride = is_bsnh ? H : buffer_seqlen * H;

  // past_kv:     BPNH or BNPH
  // new_kv:      BLNH
  // present_kv:  BTNH or BNTH
=======
  const int present_batch_stride = present_buffer_seqlen * num_heads * H;
  const int row_stride = is_bsnh ? num_heads * H : H;
  const int present_head_stride = is_bsnh ? H : present_buffer_seqlen * H;

  // past_kv:     BPNH or BNPH
  // new_kv:      BLNH
  // present_kv:  BTNH or BNTH, where T = P + L
  const int past_seqlen = seqlens_k == nullptr ? 0 : seqlens_k[b];
>>>>>>> c8def0cc

  int out_offset = b * present_batch_stride + s * row_stride + n * present_head_stride + h;
  if (s < past_seqlen) {
    const int past_batch_stride = past_buffer_seqlen * num_heads * H;
    const int past_head_stride = is_bsnh ? H : past_buffer_seqlen * H;
    const int in_offset = b * past_batch_stride + s * row_stride + n * past_head_stride + h;
    present_kv[out_offset] = past_kv[in_offset];
  } else if (s < past_seqlen + new_seqlen) {
    // Note: new KV always BSNH
    const int new_batch_stride = new_seqlen * num_heads * H;
    const int new_row_stride = num_heads * H;
    const int new_head_stride = H;
    const int in_offset = b * new_batch_stride + (s - past_seqlen) * new_row_stride + n * new_head_stride + h;
    present_kv[out_offset] = new_kv[in_offset];
  }
}

// Use when (H*)*num_heads > 1024
template <typename T>
__global__ void ConcatNewToPastKVLarge(const int new_seqlen,
<<<<<<< HEAD
                                       const int past_seqlen,
                                       const int buffer_seqlen,
=======
                                       const int past_buffer_seqlen,
>>>>>>> c8def0cc
                                       const int H,
                                       const int num_heads,
                                       const T* past_kv,
                                       const T* new_kv,
                                       T* present_kv,
                                       const int* seqlens_k,
                                       const bool is_bsnh) {
  int i = threadIdx.x + (blockDim.x * blockIdx.x);
  if (i < H * num_heads) {
    const int h = i % H;
    const int n = i / H;
    const int s = blockIdx.y;
    const int b = blockIdx.z;
<<<<<<< HEAD
    const int present_seqlen = gridDim.y;

    const int present_batch_stride = buffer_seqlen * num_heads * H;
    const int row_stride = is_bsnh ? num_heads * H : H;
    const int present_head_stride = is_bsnh ? H : buffer_seqlen * H;

    // past_kv:     BPNH or BNPH
    // new_kv:      BLNH
    // present_kv:  BTNH or BNTH
=======
    const int present_buffer_seqlen = gridDim.y;

    const int present_batch_stride = present_buffer_seqlen * num_heads * H;
    const int row_stride = is_bsnh ? num_heads * H : H;
    const int present_head_stride = is_bsnh ? H : present_buffer_seqlen * H;

    // past_kv:     BPNH or BNPH
    // new_kv:      BLNH
    // present_kv:  BTNH or BNTH, where T = P + L
    const int past_seqlen = seqlens_k == nullptr ? 0 : seqlens_k[b];
>>>>>>> c8def0cc

    int out_offset = b * present_batch_stride + s * row_stride + n * present_head_stride + h;
    if (s < past_seqlen) {
      const int past_batch_stride = past_buffer_seqlen * num_heads * H;
      const int past_head_stride = is_bsnh ? H : past_buffer_seqlen * H;
      const int in_offset = b * past_batch_stride + s * row_stride + n * past_head_stride + h;
      present_kv[out_offset] = past_kv[in_offset];
    } else if (s < past_seqlen + new_seqlen) {
      const int new_batch_stride = new_seqlen * num_heads * H;
      const int new_row_stride = num_heads * H;
      const int new_head_stride = H;
      const int in_offset = b * new_batch_stride + (s - past_seqlen) * new_row_stride + n * new_head_stride + h;
      present_kv[out_offset] = new_kv[in_offset];
    }
  }
}

// Concat new to past in present. Supports past BSNH or past BNSH
template <typename T>
Status LaunchConcatNewToPastKV(contrib::GroupQueryAttentionParameters& parameters,
                               GroupQueryAttentionData<T>& data,
                               cudaStream_t stream,
                               const int max_threads_per_block) {
  const int batch_size = parameters.batch_size;
<<<<<<< HEAD
  const int kv_sequence_length = parameters.kv_sequence_length;
  const int past_sequence_length = parameters.past_sequence_length;
  const int max_sequence_length = parameters.max_sequence_length;
  const int present_sequence_length = parameters.present_sequence_length;
  const int kv_num_heads = parameters.kv_num_heads;
  const int head_size = parameters.head_size;
=======
  const int kv_sequence_length = parameters.sequence_length;
  const int past_sequence_length = parameters.seqlen_past_kv_cache;
  const int present_sequence_length = parameters.seqlen_present_kv_cache;
  const int kv_num_heads = parameters.kv_num_heads;
  const int head_size = parameters.head_size;
  const int* seqlens_k = parameters.is_prompt ? nullptr : reinterpret_cast<const int*>(data.seqlens_k);

>>>>>>> c8def0cc
  AttentionQkvFormat past_kv_format = parameters.past_kv_format;

  assert(past_kv_format == AttentionQkvFormat::Q_K_V_BSNH || past_kv_format == AttentionQkvFormat::Q_K_V_BNSH);
  const int H = head_size / 4;  // divide by 4 so kernel can operate on 4 float16 elements at a time.
  if (H * kv_num_heads <= max_threads_per_block) {
    const dim3 grid(present_sequence_length, batch_size, 1);
    const dim3 block(H, kv_num_heads, 1);
    ConcatNewToPastKV<float2><<<grid, block, 0, stream>>>(kv_sequence_length,
                                                          past_sequence_length,
<<<<<<< HEAD
                                                          max_sequence_length,
                                                          reinterpret_cast<const float2*>(data.past_key),
                                                          reinterpret_cast<const float2*>(data.key),
                                                          reinterpret_cast<float2*>(data.present_key),
                                                          past_kv_format == AttentionQkvFormat::Q_K_V_BSNH);
    ConcatNewToPastKV<float2><<<grid, block, 0, stream>>>(kv_sequence_length,
                                                          past_sequence_length,
                                                          max_sequence_length,
                                                          reinterpret_cast<const float2*>(data.past_value),
                                                          reinterpret_cast<const float2*>(data.value),
                                                          reinterpret_cast<float2*>(data.present_value),
=======
                                                          reinterpret_cast<const float2*>(data.past_key),
                                                          reinterpret_cast<const float2*>(data.key),
                                                          reinterpret_cast<float2*>(data.present_key),
                                                          seqlens_k,
                                                          past_kv_format == AttentionQkvFormat::Q_K_V_BSNH);
    ConcatNewToPastKV<float2><<<grid, block, 0, stream>>>(kv_sequence_length,
                                                          past_sequence_length,
                                                          reinterpret_cast<const float2*>(data.past_value),
                                                          reinterpret_cast<const float2*>(data.value),
                                                          reinterpret_cast<float2*>(data.present_value),
                                                          seqlens_k,
>>>>>>> c8def0cc
                                                          past_kv_format == AttentionQkvFormat::Q_K_V_BSNH);
  } else {
    int steps = (H * kv_num_heads + 255) / 256;
    const dim3 grid(steps, present_sequence_length, batch_size);
    const dim3 block(256, 1, 1);
    ConcatNewToPastKVLarge<float2><<<grid, block, 0, stream>>>(kv_sequence_length,
                                                               past_sequence_length,
<<<<<<< HEAD
                                                               max_sequence_length,
=======
>>>>>>> c8def0cc
                                                               H,
                                                               kv_num_heads,
                                                               reinterpret_cast<const float2*>(data.past_key),
                                                               reinterpret_cast<const float2*>(data.key),
                                                               reinterpret_cast<float2*>(data.present_key),
<<<<<<< HEAD
                                                               past_kv_format == AttentionQkvFormat::Q_K_V_BSNH);
    ConcatNewToPastKVLarge<float2><<<grid, block, 0, stream>>>(kv_sequence_length,
                                                               past_sequence_length,
                                                               max_sequence_length,
=======
                                                               seqlens_k,
                                                               past_kv_format == AttentionQkvFormat::Q_K_V_BSNH);
    ConcatNewToPastKVLarge<float2><<<grid, block, 0, stream>>>(kv_sequence_length,
                                                               past_sequence_length,
>>>>>>> c8def0cc
                                                               H,
                                                               kv_num_heads,
                                                               reinterpret_cast<const float2*>(data.past_value),
                                                               reinterpret_cast<const float2*>(data.value),
                                                               reinterpret_cast<float2*>(data.present_value),
<<<<<<< HEAD
=======
                                                               seqlens_k,
>>>>>>> c8def0cc
                                                               past_kv_format == AttentionQkvFormat::Q_K_V_BSNH);
  }
  return CUDA_CALL(cudaGetLastError());
}

// Kernel to append new kv to kv buffer in place
template <typename T>
<<<<<<< HEAD
__global__ void ConcatKVInPlace(const int past_seqlen,
                                const int present_seqlen,
                                T* kv_buff,
                                const T* new_kv,
=======
__global__ void ConcatKVInPlace(const int max_seqlen,
                                T* kv_buff,
                                const T* new_kv,
                                const int* seqlens_k,
>>>>>>> c8def0cc
                                const bool is_bsnh) {  // refers to kv buff; otherwise bnsh
  const int h = threadIdx.x;
  const int n = threadIdx.y;
  const int s = blockIdx.x;
  const int b = blockIdx.y;

  const int new_seqlen = gridDim.x;
  const int num_heads = blockDim.y;
  const int H = blockDim.x;

<<<<<<< HEAD
  const int present_batch_stride = present_seqlen * num_heads * H;
  const int present_row_stride = is_bsnh ? num_heads * H : H;
  const int present_head_stride = is_bsnh ? H : present_seqlen * H;
=======
  const int present_batch_stride = max_seqlen * num_heads * H;
  const int present_row_stride = is_bsnh ? num_heads * H : H;
  const int present_head_stride = is_bsnh ? H : max_seqlen * H;
>>>>>>> c8def0cc

  // kv_buff:     BTNH or BNTH with buffered memory for new
  // new_kv:      BLNH

<<<<<<< HEAD
  int out_offset = b * present_batch_stride + (s + past_seqlen) * present_row_stride + n * present_head_stride + h;
=======
  const int past_seq_len = seqlens_k == nullptr ? 0 : seqlens_k[b];

  int out_offset = b * present_batch_stride + (s + past_seq_len) * present_row_stride + n * present_head_stride + h;
>>>>>>> c8def0cc
  // Note: new KV always BSNH
  const int new_batch_stride = new_seqlen * num_heads * H;
  const int new_row_stride = num_heads * H;
  const int new_head_stride = H;
  const int in_offset = b * new_batch_stride + s * new_row_stride + n * new_head_stride + h;
  kv_buff[out_offset] = new_kv[in_offset];
}

template <typename T>
<<<<<<< HEAD
__global__ void ConcatKVInPlaceLarge(const int past_seqlen,
                                     const int present_seqlen,
=======
__global__ void ConcatKVInPlaceLarge(const int max_seqlen,
>>>>>>> c8def0cc
                                     const int H,
                                     const int num_heads,
                                     T* kv_buff,
                                     const T* new_kv,
<<<<<<< HEAD
=======
                                     const int* seqlens_k,
>>>>>>> c8def0cc
                                     const bool is_bsnh) {  // refers to kv buff; otherwise bnsh
  int i = threadIdx.x + (blockDim.x * blockIdx.x);
  if (i < H * num_heads) {
    const int h = i % H;
    const int n = i / H;
    const int s = blockIdx.y;
    const int b = blockIdx.z;
    const int new_seqlen = gridDim.y;

<<<<<<< HEAD
    const int present_batch_stride = present_seqlen * num_heads * H;
    const int present_row_stride = is_bsnh ? num_heads * H : H;
    const int present_head_stride = is_bsnh ? H : present_seqlen * H;
=======
    const int present_batch_stride = max_seqlen * num_heads * H;
    const int present_row_stride = is_bsnh ? num_heads * H : H;
    const int present_head_stride = is_bsnh ? H : max_seqlen * H;
>>>>>>> c8def0cc

    // kv_buff:     BTNH or BNTH with buffered memory for new
    // new_kv:      BLNH

<<<<<<< HEAD
    int out_offset = b * present_batch_stride + (s + past_seqlen) * present_row_stride + n * present_head_stride + h;
=======
    const int past_seq_len = seqlens_k == nullptr ? 0 : seqlens_k[b];

    int out_offset = b * present_batch_stride + (s + past_seq_len) * present_row_stride + n * present_head_stride + h;
>>>>>>> c8def0cc
    // Note: new KV always BSNH
    const int new_batch_stride = new_seqlen * num_heads * H;
    const int new_row_stride = num_heads * H;
    const int new_head_stride = H;
    const int in_offset = b * new_batch_stride + s * new_row_stride + n * new_head_stride + h;
    kv_buff[out_offset] = new_kv[in_offset];
  }
}

// Concat new to kv buffer in place
template <typename T>
Status LaunchConcatKVInPlace(contrib::GroupQueryAttentionParameters& parameters,
                             GroupQueryAttentionData<T>& data,
                             cudaStream_t stream,
                             const int max_threads_per_block) {
  const int batch_size = parameters.batch_size;
<<<<<<< HEAD
  const int kv_sequence_length = parameters.kv_sequence_length;
  const int max_sequence_length = parameters.max_sequence_length;
  const int past_sequence_length = parameters.past_sequence_length;
  const int kv_num_heads = parameters.kv_num_heads;
  const int head_size = parameters.head_size;
=======
  const int kv_sequence_length = parameters.sequence_length;
  const int present_sequence_length = parameters.seqlen_present_kv_cache;
  const int kv_num_heads = parameters.kv_num_heads;
  const int head_size = parameters.head_size;

  // Indicates past sequence_length of each sequence
  const int* seqlens_k = parameters.is_prompt ? nullptr : reinterpret_cast<const int*>(data.seqlens_k);

>>>>>>> c8def0cc
  AttentionQkvFormat past_kv_format = parameters.past_kv_format;
  assert(past_kv_format == AttentionQkvFormat::Q_K_V_BSNH || past_kv_format == AttentionQkvFormat::Q_K_V_BNSH);
  const int H = head_size / 4;
  if (H * kv_num_heads <= max_threads_per_block) {
    const dim3 grid(kv_sequence_length, batch_size, 1);
    const dim3 block(H, kv_num_heads, 1);
<<<<<<< HEAD
    ConcatKVInPlace<float2><<<grid, block, 0, stream>>>(past_sequence_length,
                                                        max_sequence_length,
                                                        reinterpret_cast<float2*>(data.present_key),
                                                        reinterpret_cast<const float2*>(data.key),
                                                        past_kv_format == AttentionQkvFormat::Q_K_V_BSNH);
    ConcatKVInPlace<float2><<<grid, block, 0, stream>>>(past_sequence_length,
                                                        max_sequence_length,
                                                        reinterpret_cast<float2*>(data.present_value),
                                                        reinterpret_cast<const float2*>(data.value),
=======
    ConcatKVInPlace<float2><<<grid, block, 0, stream>>>(present_sequence_length,
                                                        reinterpret_cast<float2*>(data.present_key),
                                                        reinterpret_cast<const float2*>(data.key),
                                                        seqlens_k,
                                                        past_kv_format == AttentionQkvFormat::Q_K_V_BSNH);
    ConcatKVInPlace<float2><<<grid, block, 0, stream>>>(present_sequence_length,
                                                        reinterpret_cast<float2*>(data.present_value),
                                                        reinterpret_cast<const float2*>(data.value),
                                                        seqlens_k,
>>>>>>> c8def0cc
                                                        past_kv_format == AttentionQkvFormat::Q_K_V_BSNH);
  } else {
    int steps = int(ceil(float(H * kv_num_heads) / 256.0));
    const dim3 grid(steps, kv_sequence_length, batch_size);
    const dim3 block(256, 1, 1);
<<<<<<< HEAD
    ConcatKVInPlaceLarge<float2><<<grid, block, 0, stream>>>(past_sequence_length,
                                                             max_sequence_length,
=======
    ConcatKVInPlaceLarge<float2><<<grid, block, 0, stream>>>(present_sequence_length,
>>>>>>> c8def0cc
                                                             H,
                                                             kv_num_heads,
                                                             reinterpret_cast<float2*>(data.present_key),
                                                             reinterpret_cast<const float2*>(data.key),
<<<<<<< HEAD
                                                             past_kv_format == AttentionQkvFormat::Q_K_V_BSNH);
    ConcatKVInPlaceLarge<float2><<<grid, block, 0, stream>>>(past_sequence_length,
                                                             max_sequence_length,
=======
                                                             seqlens_k,
                                                             past_kv_format == AttentionQkvFormat::Q_K_V_BSNH);
    ConcatKVInPlaceLarge<float2><<<grid, block, 0, stream>>>(present_sequence_length,
>>>>>>> c8def0cc
                                                             H,
                                                             kv_num_heads,
                                                             reinterpret_cast<float2*>(data.present_value),
                                                             reinterpret_cast<const float2*>(data.value),
<<<<<<< HEAD
=======
                                                             seqlens_k,
>>>>>>> c8def0cc
                                                             past_kv_format == AttentionQkvFormat::Q_K_V_BSNH);
  }
  return CUDA_CALL(cudaGetLastError());
}

// Kernel for use with memory efficient kernel... kv_in is grouped and of bnsh or bsnh... kv_out is ungrouped and bsnh
template <typename T>
__global__ void Ungroup(const T* kv_in,
                        T* kv_out,
                        const int in_seqlen,
                        const int kv_num_heads,
                        const bool is_bsnh) {
  const int h = threadIdx.x;
  const int out_n = threadIdx.y;
  const int s = blockIdx.x;
  const int b = blockIdx.y;

  const int out_seqlen = gridDim.x;
  const int q_num_heads = blockDim.y;
  const int H = blockDim.x;

  const int q_kv_head_ratio = q_num_heads / kv_num_heads;
  const int out_batch_stride = out_seqlen * q_num_heads * H;
  const int out_row_stride = is_bsnh ? q_num_heads * H : H;
  const int out_head_stride = is_bsnh ? H : out_seqlen * H;

  const int in_batch_stride = in_seqlen * kv_num_heads * H;
  const int in_row_stride = is_bsnh ? kv_num_heads * H : H;
  const int in_head_stride = is_bsnh ? H : in_seqlen * H;
  const int in_n = out_n / q_kv_head_ratio;

  const int out_offset = out_batch_stride * b + out_row_stride * s + out_head_stride * out_n + h;
  const int in_offset = in_batch_stride * b + in_row_stride * s + in_head_stride * in_n + h;
  kv_out[out_offset] = kv_in[in_offset];
}

template <typename T>
__global__ void UngroupLarge(const T* kv_in,
                             T* kv_out,
                             const int H,
                             const int in_seqlen,
                             const int q_num_heads,
                             const int kv_num_heads,
                             const bool is_bsnh) {
  int i = threadIdx.x + (blockDim.x * blockIdx.x);  // index along H * q_num_heads elements
  if (i < H * q_num_heads) {
    const int out_seqlen = gridDim.y;
    const int s = blockIdx.y;
    const int b = blockIdx.z;

    const int q_kv_head_ratio = q_num_heads / kv_num_heads;
    const int out_batch_stride = out_seqlen * q_num_heads * H;
    const int out_row_stride = is_bsnh ? q_num_heads * H : H;
    const int out_head_stride = is_bsnh ? H : out_seqlen * H;

    const int in_batch_stride = in_seqlen * kv_num_heads * H;
    const int in_row_stride = is_bsnh ? kv_num_heads * H : H;
    const int in_head_stride = is_bsnh ? H : in_seqlen * H;

    const int h = i % H;
    const int out_n = i / H;
    const int in_n = out_n / q_kv_head_ratio;
    const int out_offset = out_batch_stride * b + out_row_stride * s + out_head_stride * out_n + h;
    const int in_offset = in_batch_stride * b + in_row_stride * s + in_head_stride * in_n + h;
    kv_out[out_offset] = kv_in[in_offset];
  }
}

// Ungroup kv or present kv for use in Memory Efficient kernel. If present kv is not null and is BNSH, transposes it.
Status LaunchUngroup(contrib::GroupQueryAttentionParameters& parameters,
                     float2* k_buff, float2* v_buff,
                     const float2* k_og, const float2* v_og,
                     const int buff_seqlen, const int og_seqlen,
                     const bool is_bsnh,
                     cudaStream_t stream,
                     const int max_threads_per_block) {
  const int batch_size = parameters.batch_size;
  const int num_heads = parameters.num_heads;
  const int kv_num_heads = parameters.kv_num_heads;
  const int head_size = parameters.head_size;

  const int H = head_size / 4;
  if (H * num_heads <= max_threads_per_block) {
    const dim3 grid(buff_seqlen, batch_size, 1);
    const dim3 block(H, num_heads, 1);
    Ungroup<float2><<<grid, block, 0, stream>>>(k_og,
                                                k_buff,
                                                og_seqlen,
                                                kv_num_heads,
                                                is_bsnh);
    Ungroup<float2><<<grid, block, 0, stream>>>(v_og,
                                                v_buff,
                                                og_seqlen,
                                                kv_num_heads,
                                                is_bsnh);
  } else {
    int steps = int(ceil(float(H * num_heads) / 256.0));
    const dim3 grid(steps, buff_seqlen, batch_size);
    const dim3 block(256, 1, 1);
    UngroupLarge<float2><<<grid, block, 0, stream>>>(k_og,
                                                     k_buff,
                                                     H,
                                                     og_seqlen,
                                                     num_heads,
                                                     kv_num_heads,
                                                     is_bsnh);
    UngroupLarge<float2><<<grid, block, 0, stream>>>(v_og,
                                                     v_buff,
                                                     H,
                                                     og_seqlen,
                                                     num_heads,
                                                     kv_num_heads,
                                                     is_bsnh);
  }
  return CUDA_CALL(cudaGetLastError());
}

<<<<<<< HEAD
////////// Launch Kernels

#if USE_FLASH_ATTENTION
template <typename T>
Status FlashAttention(
    const cudaDeviceProp& device_prop,
    cudaStream_t stream,
    contrib::GroupQueryAttentionParameters& parameters,
    GroupQueryAttentionData<T>& data,
    float scale) {
  const int max_threads_per_block = device_prop.maxThreadsPerBlock;
  const int batch_size = parameters.batch_size;
  const int sequence_length = parameters.sequence_length;
  const int kv_sequence_length = parameters.kv_sequence_length;
  const int max_sequence_length = parameters.max_sequence_length;
  const int num_heads = parameters.num_heads;
  const int kv_num_heads = parameters.kv_num_heads;
  const int head_size = parameters.head_size;
  AttentionQkvFormat past_kv_format = parameters.past_kv_format;

  void* query = reinterpret_cast<void*>(const_cast<T*>(data.query));
  void* key = reinterpret_cast<void*>(const_cast<T*>(data.key));
  void* value = reinterpret_cast<void*>(const_cast<T*>(data.value));

  bool is_causal = parameters.is_unidirectional;

  if (data.past_key != nullptr && data.past_key == data.present_key) {
    // Share buffer case
    void* present_key = reinterpret_cast<void*>(const_cast<T*>(data.present_key));
    void* present_value = reinterpret_cast<void*>(const_cast<T*>(data.present_value));

    // Launch kernel to copy seqlen
    int thr_per_blk = 256;
    int blk_in_grid = ceil(float(batch_size) / thr_per_blk);
    repeat_seqlen<<<blk_in_grid, thr_per_blk, 0, stream>>>(data.seqlens_k, parameters.past_sequence_length, batch_size);

    bool past_bsnh = past_kv_format == AttentionQkvFormat::Q_K_V_BSNH;
    ORT_RETURN_IF_ERROR(onnxruntime::flash::mha_fwd_kvcache(
        device_prop, stream, query, present_key, present_value, key, value, data.output, reinterpret_cast<void*>(data.softmax_lse),
        reinterpret_cast<void*>(data.seqlens_k), batch_size, num_heads, kv_num_heads,
        head_size, sequence_length, max_sequence_length, kv_sequence_length,
        scale, is_causal, past_bsnh, parameters.num_splits, reinterpret_cast<void*>(data.softmax_lse_accum),
        reinterpret_cast<void*>(data.out_accum), parameters.local_window_size));

  } else {
    // Not share buffer or no past (prompt generation)
    // Note that Flash Attention kv-caching operates in place on a buffer... therefore this path is inneficient
    ORT_RETURN_IF_ERROR(LaunchConcatNewToPastKV(parameters, data, stream, max_threads_per_block));

    void* present_key = reinterpret_cast<void*>(const_cast<T*>(data.present_key));
    void* present_value = reinterpret_cast<void*>(const_cast<T*>(data.present_value));

    bool past_bsnh = past_kv_format == AttentionQkvFormat::Q_K_V_BSNH;
    ORT_RETURN_IF_ERROR(onnxruntime::flash::mha_fwd(
        device_prop, stream, query, present_key, present_value, data.output, reinterpret_cast<void*>(data.softmax_lse),
        batch_size, num_heads, kv_num_heads, head_size,
        sequence_length, max_sequence_length, scale, is_causal, parameters.num_splits,
        reinterpret_cast<void*>(data.softmax_lse_accum), reinterpret_cast<void*>(data.out_accum), past_bsnh, parameters.local_window_size));
  }

  DUMP_TENSOR_INIT();
  DUMP_TENSOR("flash attention output", data.output, batch_size, sequence_length, num_heads, head_size);

  return Status::OK();
}
#endif

#if USE_MEMORY_EFFICIENT_ATTENTION
template <typename T>
Status EfficientAttention(
=======

__global__ void PastToTotalSeqlen(int32_t* seqlens_k,
                                  int32_t* seqlens_k_buff,
                                  const int add_seqlen) {
  seqlens_k_buff[threadIdx.x] = seqlens_k[threadIdx.x] + add_seqlen;
}

// Convert Past to Total sequence length tensor
Status LaunchGetSeqlenBuff(contrib::GroupQueryAttentionParameters& parameters, int32_t* seqlens_k,
                           int32_t* seqlens_k_buff, bool is_total, cudaStream_t stream,
                               const int threads_per_block) {
  if (parameters.is_prompt) {
    return Status::OK();
  }
  const int batch_size = parameters.batch_size;
  const int add_seqlen = is_total ? parameters.sequence_length : 0;

  const dim3 grid(1, 1, 1);
  // TODO(aciddelgado): unlikely but could have a bigger batch_size than max_threads
  const dim3 block(batch_size, 1, 1);

  // TODO(aciddelgado): small version
  PastToTotalSeqlen<<<grid, block, 0, stream>>>(seqlens_k, seqlens_k_buff, add_seqlen);

  return CUDA_CALL(cudaGetLastError());
}

// // Kernel to append new kv to kv buffer in place
// template <typename T>
// __global__ void LeftPadLast(const int max_seqlen,
//                             T* kv_buff,
//                             const int* seqlens_k) {  // refers to kv buff; otherwise bnsh
//   const int h = threadIdx.x;
//   const int n = blockIdx.x;
//   const int b = blockIdx.y;

//   const int num_heads = gridDim.x;
//   const int H = blockDim.x;

//   const int present_batch_stride = max_seqlen * num_heads * H;
//   const int present_row_stride = num_heads * H;
//   const int present_head_stride = H;

//   // kv_buff:     BTNH or BNTH with buffered memory for new
//   // new_kv:      BLNH

//   const int s = seqlens_k[b];

//   const int in_offset = b * present_batch_stride + s * present_row_stride + n * present_head_stride + h;
//   const int out_offset = b * present_batch_stride + (max_seqlen - 1) * present_row_stride + n * present_head_stride + h;
//   kv_buff[out_offset] = kv_buff[in_offset];
// }

// // Concat new to kv buffer in place
// template <typename T>
// Status LaunchLeftPadLast(contrib::GroupQueryAttentionParameters& parameters,
//                              GroupQueryAttentionData<T>& data,
//                              cudaStream_t stream,
//                              const int max_threads_per_block) {
//   const int batch_size = parameters.batch_size;
//   const int sequence_length = parameters.sequence_length;
//   const int num_heads = parameters.num_heads;
//   const int head_size = parameters.head_size;

//   // Indicates past sequence_length of each sequence
//   const int* seqlens_k = reinterpret_cast<const int*>(data.seqlens_k);

//   const int H = head_size / 4;
//   const dim3 grid(num_heads, batch_size, 1);
//   const dim3 block(H, 1, 1);
//   LeftPadLast<float2><<<grid, block, 0, stream>>>(sequence_length,
//                                                   reinterpret_cast<float2*>(data.output),
//                                                   seqlens_k);
//   return CUDA_CALL(cudaGetLastError());
// }

////////// Launch Kernels

#if USE_FLASH_ATTENTION
template <typename T>
Status FlashAttention(
>>>>>>> c8def0cc
    const cudaDeviceProp& device_prop,
    cudaStream_t stream,
    contrib::GroupQueryAttentionParameters& parameters,
    GroupQueryAttentionData<T>& data,
    float scale) {
  const int max_threads_per_block = device_prop.maxThreadsPerBlock;
  const int batch_size = parameters.batch_size;
  const int sequence_length = parameters.sequence_length;
<<<<<<< HEAD
  const int kv_sequence_length = parameters.kv_sequence_length;
  const int present_sequence_length = parameters.present_sequence_length;
  const int max_sequence_length = parameters.max_sequence_length;
=======
  const int kv_sequence_length = parameters.sequence_length;
  const int present_sequence_length = parameters.seqlen_present_kv_cache;
>>>>>>> c8def0cc
  const int num_heads = parameters.num_heads;
  const int kv_num_heads = parameters.kv_num_heads;
  const int head_size = parameters.head_size;
  AttentionQkvFormat past_kv_format = parameters.past_kv_format;

<<<<<<< HEAD
  const void* query = reinterpret_cast<const void*>(data.query);
  const void* key = reinterpret_cast<const void*>(data.key);
  const void* value = reinterpret_cast<const void*>(data.value);
  if (data.past_key != nullptr) {
    // Past key case
    // concatenate new kv to past kv
    if (data.past_key == data.present_key) {
      ORT_RETURN_IF_ERROR(LaunchConcatKVInPlace(parameters, data, stream, max_threads_per_block));
    } else {
      ORT_RETURN_IF_ERROR(LaunchConcatNewToPastKV(parameters, data, stream, max_threads_per_block));
    }
    const bool is_bsnh = past_kv_format == AttentionQkvFormat::Q_K_V_BSNH;
    if (num_heads == kv_num_heads) {
      // Use present kv directly if not grouped
      key = reinterpret_cast<const void*>(data.present_key);
      value = reinterpret_cast<const void*>(data.present_value);
    } else {
      // Otherwise we use intermediate buffers to run memory efficient attention... best avoid this path
      float2* k_buff = reinterpret_cast<float2*>(data.k);
      float2* v_buff = reinterpret_cast<float2*>(data.v);
      const float2* k_og = reinterpret_cast<const float2*>(data.present_key);
      const float2* v_og = reinterpret_cast<const float2*>(data.present_value);
      ORT_RETURN_IF_ERROR(LaunchUngroup(parameters, k_buff, v_buff, k_og, v_og, present_sequence_length,
                                        max_sequence_length, is_bsnh, stream, max_threads_per_block));
      key = reinterpret_cast<const void*>(data.k);
      value = reinterpret_cast<const void*>(data.v);
=======
  void* query = reinterpret_cast<void*>(const_cast<T*>(data.query));
  void* key = reinterpret_cast<void*>(const_cast<T*>(data.key));
  void* value = reinterpret_cast<void*>(const_cast<T*>(data.value));

  bool is_causal = parameters.is_unidirectional;

  // Note: seqlens_k is past sequence length for flash
  if (parameters.is_prompt) {
    // Launch kernel to copy seqlen
    constexpr int thr_per_blk = 256;
    int blk_in_grid = (batch_size + thr_per_blk -1) / thr_per_blk;
    repeat_seqlen<<<blk_in_grid, thr_per_blk, 0, stream>>>(data.seqlens_k_total, parameters.sequence_length, batch_size);
  }

  void* seqlens_k = reinterpret_cast<void*>(data.seqlens_k);

  if (parameters.kv_share_buffer) {
    // Share buffer case
    if (data.past_key == nullptr || data.past_key != data.present_key) {
      return ORT_MAKE_STATUS(ONNXRUNTIME, INVALID_ARGUMENT,
                             "Past and present kv shall share the same tensor when kv_share_buffer is on.");
    }

    if (parameters.is_prompt) {
      ORT_RETURN_IF_ERROR(LaunchConcatKVInPlace(parameters, data, stream, max_threads_per_block));
      key = nullptr;
      value = nullptr;
      seqlens_k = reinterpret_cast<void*>(data.seqlens_k_total);
>>>>>>> c8def0cc
    }
  } else if (num_heads == kv_num_heads) {
    // no past or present and no need to ungroup... still copy kv into present buffer
    ORT_RETURN_IF_ERROR(LaunchConcatNewToPastKV(parameters, data, stream, max_threads_per_block));
    key = reinterpret_cast<const void*>(data.present_key);
    value = reinterpret_cast<const void*>(data.present_value);
  } else {
    // intermediate buffer so q and kv have same num heads... still copy kv into present buffer
    ORT_RETURN_IF_ERROR(LaunchConcatNewToPastKV(parameters, data, stream, max_threads_per_block));
    float2* k_buff = reinterpret_cast<float2*>(data.k);
    float2* v_buff = reinterpret_cast<float2*>(data.v);
    const float2* k_og = reinterpret_cast<const float2*>(data.present_key);
    const float2* v_og = reinterpret_cast<const float2*>(data.present_value);
    ORT_RETURN_IF_ERROR(LaunchUngroup(parameters, k_buff, v_buff, k_og, v_og, kv_sequence_length,
                                      kv_sequence_length, past_kv_format == AttentionQkvFormat::Q_K_V_BSNH, stream,
                                      max_threads_per_block));
    key = reinterpret_cast<const void*>(data.k);
    value = reinterpret_cast<const void*>(data.v);
  }

  MemoryEfficientAttentionParams p;
  p.sm = device_prop.major * 10 + device_prop.minor;
  p.is_half = sizeof(T) == 2;
  p.batch_size = batch_size;
  p.num_heads = num_heads;
  p.sequence_length = sequence_length;
  p.kv_sequence_length = present_sequence_length;
  p.max_sequence_length = (num_heads == kv_num_heads) ? max_sequence_length : present_sequence_length;
  p.qk_head_size = head_size;
  p.v_head_size = head_size;
  p.causal = parameters.is_unidirectional;
  p.scale = scale;
  p.seqlen_k_ptr = nullptr;
  p.seqstart_q_ptr = nullptr;
  p.seqstart_k_ptr = nullptr;
  p.query = query;
  p.key = key;
  p.value = value;
  p.attn_bias = nullptr;
  p.is_attn_bias_batched = false;
  p.is_kv_bsnh = past_kv_format == AttentionQkvFormat::Q_K_V_BSNH;
  p.output = data.output;
  p.workspace = MemoryEfficientAttentionParams::need_workspace(p.v_head_size, sizeof(T) == sizeof(float))
                    ? data.fmha_buffer
                    : nullptr;
  p.stream = stream;
  run_memory_efficient_attention(p);

  DUMP_TENSOR_INIT();
  DUMP_TENSOR("efficient attention output", data.output, batch_size, sequence_length, num_heads, head_size);

  return Status::OK();
}
#endif

<<<<<<< HEAD
////////// API Functions

template <typename T>
Status QkvToContext(
    const cudaDeviceProp& device_prop,
    cublasHandle_t& cublas,
    Stream* ort_stream,
    contrib::GroupQueryAttentionParameters& parameters,
    GroupQueryAttentionData<T>& data) {
  auto stream = static_cast<cudaStream_t>(ort_stream->GetHandle());
  const float scale = parameters.scale == 0.0f ? 1.f / sqrt(static_cast<float>(parameters.head_size)) : parameters.scale;

#if USE_FLASH_ATTENTION
  if (data.use_flash_attention) {
    return FlashAttention(device_prop, stream, parameters, data, scale);
=======
    void* present_key = reinterpret_cast<void*>(const_cast<T*>(data.present_key));
    void* present_value = reinterpret_cast<void*>(const_cast<T*>(data.present_value));

    DUMP_TENSOR_INIT();
    DUMP_TENSOR("seqlens_k", reinterpret_cast<int*>(seqlens_k), batch_size, 1);

    bool past_bsnh = past_kv_format == AttentionQkvFormat::Q_K_V_BSNH;
    ORT_RETURN_IF_ERROR(onnxruntime::flash::mha_fwd_kvcache(
        device_prop, stream, query, present_key, present_value, key, value, data.output, reinterpret_cast<void*>(data.softmax_lse),
        seqlens_k, batch_size, num_heads, kv_num_heads,
        head_size, sequence_length, present_sequence_length, kv_sequence_length,
        scale, is_causal, past_bsnh, parameters.num_splits, reinterpret_cast<void*>(data.softmax_lse_accum),
        reinterpret_cast<void*>(data.out_accum)));
  } else {
    // Not share buffer case
    // Note that Flash Attention kv-caching operates in place on a buffer... therefore this path is inneficient
    if (data.past_key != nullptr && data.past_key == data.present_key) {
      return ORT_MAKE_STATUS(ONNXRUNTIME, INVALID_ARGUMENT,
                             "Past and present kv share the same tensor but kv_share_buffer is not on.");
    }

    ORT_RETURN_IF_ERROR(LaunchConcatNewToPastKV(parameters, data, stream, max_threads_per_block));

    if (!parameters.is_prompt) {
      ORT_RETURN_IF_ERROR(LaunchGetSeqlenBuff(parameters, data.seqlens_k, data.seqlens_k_total, true, stream, 256));
    }

    seqlens_k = reinterpret_cast<void*>(data.seqlens_k_total);

    void* present_key = reinterpret_cast<void*>(const_cast<T*>(data.present_key));
    void* present_value = reinterpret_cast<void*>(const_cast<T*>(data.present_value));

    DUMP_TENSOR_INIT();
    DUMP_TENSOR("seqlens_k", reinterpret_cast<int*>(seqlens_k), batch_size, 1);
    DUMP_TENSOR("Q", data.query, batch_size, sequence_length, num_heads, head_size);
    DUMP_TENSOR("K", data.present_key, batch_size, kv_num_heads, present_sequence_length, head_size);
    DUMP_TENSOR("V", data.present_value, batch_size, kv_num_heads, present_sequence_length, head_size);

    bool past_bsnh = past_kv_format == AttentionQkvFormat::Q_K_V_BSNH;
    ORT_RETURN_IF_ERROR(onnxruntime::flash::mha_fwd_kvcache(
        device_prop, stream, query, present_key, present_value, nullptr, nullptr, data.output, reinterpret_cast<void*>(data.softmax_lse),
        seqlens_k, batch_size, num_heads, kv_num_heads,
        head_size, sequence_length, present_sequence_length, 0,
        scale, is_causal, past_bsnh, parameters.num_splits, reinterpret_cast<void*>(data.softmax_lse_accum),
        reinterpret_cast<void*>(data.out_accum)));
>>>>>>> c8def0cc
  }

  // if (parameters.left_padding && parameters.is_prompt) {
  //   ORT_RETURN_IF_ERROR(LaunchLeftPadLast(parameters, data, stream, device_prop.maxThreadsPerBlock));
  // }

  DUMP_TENSOR_INIT();
  DUMP_TENSOR("flash attention output", data.output, batch_size, sequence_length, num_heads, head_size);

  return Status::OK();
}
#endif

#if USE_MEMORY_EFFICIENT_ATTENTION
<<<<<<< HEAD
=======
template <typename T>
Status EfficientAttention(
    const cudaDeviceProp& device_prop,
    cudaStream_t stream,
    contrib::GroupQueryAttentionParameters& parameters,
    GroupQueryAttentionData<T>& data,
    float scale) {
  const int max_threads_per_block = device_prop.maxThreadsPerBlock;
  const int batch_size = parameters.batch_size;
  const int sequence_length = parameters.sequence_length;
  const int present_sequence_length = parameters.seqlen_present_kv_cache;
  const int num_heads = parameters.num_heads;
  const int kv_num_heads = parameters.kv_num_heads;
  const int head_size = parameters.head_size;
  AttentionQkvFormat past_kv_format = parameters.past_kv_format;

  const void* query = reinterpret_cast<const void*>(data.query);
  const void* key = reinterpret_cast<const void*>(data.key);
  const void* value = reinterpret_cast<const void*>(data.value);

  if (parameters.is_prompt) {
    // Launch kernel to copy seqlen
    constexpr int thr_per_blk = 256;
    int blk_in_grid = (batch_size + thr_per_blk - 1) / thr_per_blk;
    repeat_seqlen<<<blk_in_grid, thr_per_blk, 0, stream>>>(data.seqlens_k_total, parameters.sequence_length, batch_size);
  } else {
    ORT_RETURN_IF_ERROR(LaunchGetSeqlenBuff(parameters, data.seqlens_k, data.seqlens_k_total, true, stream, 256));
  }

  if (parameters.kv_share_buffer) {
    // Share buffer case
    if (data.past_key == nullptr || data.past_key != data.present_key) {
      return ORT_MAKE_STATUS(ONNXRUNTIME, INVALID_ARGUMENT,
                             "Past and present kv shall share the same tensor when kv_share_buffer is on.");
    }
    // Concatenate new kv in place
    ORT_RETURN_IF_ERROR(LaunchConcatKVInPlace(parameters, data, stream, max_threads_per_block));
  } else {
    // Not share buffer case
    if (data.past_key != nullptr && data.past_key == data.present_key) {
      return ORT_MAKE_STATUS(ONNXRUNTIME, INVALID_ARGUMENT,
                             "Past and present kv share the same tensor but kv_share_buffer is not on.");
    }
    // Copy past and concat new KV to present buffer
    ORT_RETURN_IF_ERROR(LaunchConcatNewToPastKV(parameters, data, stream, max_threads_per_block));
  }

  // Ungroup if grouped, otherwise use present kv directly
  const bool is_bsnh = past_kv_format == AttentionQkvFormat::Q_K_V_BSNH;
  if (num_heads == kv_num_heads) {
    // Use present kv directly if not grouped
    key = reinterpret_cast<const void*>(data.present_key);
    value = reinterpret_cast<const void*>(data.present_value);
  } else {
    // Otherwise we use intermediate buffers to run memory efficient attention... best avoid this path
    float2* k_buff = reinterpret_cast<float2*>(data.k);
    float2* v_buff = reinterpret_cast<float2*>(data.v);
    const float2* k_og = reinterpret_cast<const float2*>(data.present_key);
    const float2* v_og = reinterpret_cast<const float2*>(data.present_value);
    ORT_RETURN_IF_ERROR(LaunchUngroup(parameters, k_buff, v_buff, k_og, v_og, present_sequence_length,
                                      present_sequence_length, is_bsnh, stream, max_threads_per_block));
    key = reinterpret_cast<const void*>(data.k);
    value = reinterpret_cast<const void*>(data.v);
  }

  DUMP_TENSOR_INIT();
  DUMP_TENSOR("seqlens_k", data.seqlens_k_total, batch_size, 1);

  MemoryEfficientAttentionParams p;
  p.sm = device_prop.major * 10 + device_prop.minor;
  p.is_half = sizeof(T) == 2;
  p.batch_size = batch_size;
  p.num_heads = num_heads;
  p.sequence_length = sequence_length;
  p.kv_sequence_length = present_sequence_length;  // TOTALLY UNNECESSARY IF WE HAVE SEQLENS_K, maybe remove
  p.max_sequence_length = present_sequence_length;
  p.qk_head_size = head_size;
  p.v_head_size = head_size;
  p.causal = parameters.is_unidirectional;
  p.scale = scale;
  p.seqlen_k_ptr = data.seqlens_k_total;  // Note: seqlens_k is total sequence length for efficient
  p.query = query;
  p.key = key;
  p.value = value;
  p.attn_bias = nullptr;
  p.is_attn_bias_batched = false;
  p.is_kv_bsnh = past_kv_format == AttentionQkvFormat::Q_K_V_BSNH;
  p.output = data.output;
  p.workspace = MemoryEfficientAttentionParams::need_workspace(p.v_head_size, sizeof(T) == sizeof(float))
                    ? data.fmha_buffer
                    : nullptr;
  p.stream = stream;
  p.has_custom_right_padding = true;
  run_memory_efficient_attention(p);

  // if (parameters.left_padding && parameters.is_prompt) {
  //   ORT_RETURN_IF_ERROR(LaunchLeftPadLast(parameters, data, stream, device_prop.maxThreadsPerBlock));
  // }

  DUMP_TENSOR_INIT();
  DUMP_TENSOR("efficient attention output", data.output, batch_size, sequence_length, num_heads, head_size);

  return Status::OK();
}
#endif

////////// API Functions

template <typename T>
Status QkvToContext(
    const cudaDeviceProp& device_prop,
    cublasHandle_t& cublas,
    Stream* ort_stream,
    contrib::GroupQueryAttentionParameters& parameters,
    GroupQueryAttentionData<T>& data) {
  auto stream = static_cast<cudaStream_t>(ort_stream->GetHandle());
  const float scale = parameters.scale == 0.0f ? 1.f / sqrt(static_cast<float>(parameters.head_size)) : parameters.scale;

#if USE_FLASH_ATTENTION
  if (data.use_flash_attention) {
    return FlashAttention(device_prop, stream, parameters, data, scale);
  }
#endif

#if USE_MEMORY_EFFICIENT_ATTENTION
>>>>>>> c8def0cc
  if (data.use_memory_efficient_attention) {
    return EfficientAttention(device_prop, stream, parameters, data, scale);
  }
#endif

  return ORT_MAKE_STATUS(ONNXRUNTIME, INVALID_ARGUMENT, "Unfused Group Query Attention not implemented yet.");
}

template struct GroupQueryAttentionData<half>;

template Status QkvToContext<half>(
    const cudaDeviceProp& device_prop,
    cublasHandle_t& cublas,
    Stream* ort_stream,
    contrib::GroupQueryAttentionParameters& parameters,
    GroupQueryAttentionData<half>& data);

}  // namespace cuda
}  // namespace contrib
}  // namespace onnxruntime<|MERGE_RESOLUTION|>--- conflicted
+++ resolved
@@ -62,12 +62,7 @@
 // Adapted from ConcatTensorToTensor kernel in attention_kv_cache.cu file
 template <typename T>
 __global__ void ConcatNewToPastKV(const int new_seqlen,
-<<<<<<< HEAD
-                                  const int past_seqlen,
-                                  const int buffer_seqlen,
-=======
                                   const int past_buffer_seqlen,
->>>>>>> c8def0cc
                                   const T* past_kv,
                                   const T* new_kv,
                                   T* present_kv,
@@ -82,15 +77,6 @@
   const int num_heads = blockDim.y;
   const int H = blockDim.x;
 
-<<<<<<< HEAD
-  const int present_batch_stride = buffer_seqlen * num_heads * H;
-  const int row_stride = is_bsnh ? num_heads * H : H;
-  const int present_head_stride = is_bsnh ? H : buffer_seqlen * H;
-
-  // past_kv:     BPNH or BNPH
-  // new_kv:      BLNH
-  // present_kv:  BTNH or BNTH
-=======
   const int present_batch_stride = present_buffer_seqlen * num_heads * H;
   const int row_stride = is_bsnh ? num_heads * H : H;
   const int present_head_stride = is_bsnh ? H : present_buffer_seqlen * H;
@@ -99,7 +85,6 @@
   // new_kv:      BLNH
   // present_kv:  BTNH or BNTH, where T = P + L
   const int past_seqlen = seqlens_k == nullptr ? 0 : seqlens_k[b];
->>>>>>> c8def0cc
 
   int out_offset = b * present_batch_stride + s * row_stride + n * present_head_stride + h;
   if (s < past_seqlen) {
@@ -120,12 +105,7 @@
 // Use when (H*)*num_heads > 1024
 template <typename T>
 __global__ void ConcatNewToPastKVLarge(const int new_seqlen,
-<<<<<<< HEAD
-                                       const int past_seqlen,
-                                       const int buffer_seqlen,
-=======
                                        const int past_buffer_seqlen,
->>>>>>> c8def0cc
                                        const int H,
                                        const int num_heads,
                                        const T* past_kv,
@@ -139,17 +119,6 @@
     const int n = i / H;
     const int s = blockIdx.y;
     const int b = blockIdx.z;
-<<<<<<< HEAD
-    const int present_seqlen = gridDim.y;
-
-    const int present_batch_stride = buffer_seqlen * num_heads * H;
-    const int row_stride = is_bsnh ? num_heads * H : H;
-    const int present_head_stride = is_bsnh ? H : buffer_seqlen * H;
-
-    // past_kv:     BPNH or BNPH
-    // new_kv:      BLNH
-    // present_kv:  BTNH or BNTH
-=======
     const int present_buffer_seqlen = gridDim.y;
 
     const int present_batch_stride = present_buffer_seqlen * num_heads * H;
@@ -160,7 +129,6 @@
     // new_kv:      BLNH
     // present_kv:  BTNH or BNTH, where T = P + L
     const int past_seqlen = seqlens_k == nullptr ? 0 : seqlens_k[b];
->>>>>>> c8def0cc
 
     int out_offset = b * present_batch_stride + s * row_stride + n * present_head_stride + h;
     if (s < past_seqlen) {
@@ -185,14 +153,6 @@
                                cudaStream_t stream,
                                const int max_threads_per_block) {
   const int batch_size = parameters.batch_size;
-<<<<<<< HEAD
-  const int kv_sequence_length = parameters.kv_sequence_length;
-  const int past_sequence_length = parameters.past_sequence_length;
-  const int max_sequence_length = parameters.max_sequence_length;
-  const int present_sequence_length = parameters.present_sequence_length;
-  const int kv_num_heads = parameters.kv_num_heads;
-  const int head_size = parameters.head_size;
-=======
   const int kv_sequence_length = parameters.sequence_length;
   const int past_sequence_length = parameters.seqlen_past_kv_cache;
   const int present_sequence_length = parameters.seqlen_present_kv_cache;
@@ -200,7 +160,6 @@
   const int head_size = parameters.head_size;
   const int* seqlens_k = parameters.is_prompt ? nullptr : reinterpret_cast<const int*>(data.seqlens_k);
 
->>>>>>> c8def0cc
   AttentionQkvFormat past_kv_format = parameters.past_kv_format;
 
   assert(past_kv_format == AttentionQkvFormat::Q_K_V_BSNH || past_kv_format == AttentionQkvFormat::Q_K_V_BNSH);
@@ -210,19 +169,6 @@
     const dim3 block(H, kv_num_heads, 1);
     ConcatNewToPastKV<float2><<<grid, block, 0, stream>>>(kv_sequence_length,
                                                           past_sequence_length,
-<<<<<<< HEAD
-                                                          max_sequence_length,
-                                                          reinterpret_cast<const float2*>(data.past_key),
-                                                          reinterpret_cast<const float2*>(data.key),
-                                                          reinterpret_cast<float2*>(data.present_key),
-                                                          past_kv_format == AttentionQkvFormat::Q_K_V_BSNH);
-    ConcatNewToPastKV<float2><<<grid, block, 0, stream>>>(kv_sequence_length,
-                                                          past_sequence_length,
-                                                          max_sequence_length,
-                                                          reinterpret_cast<const float2*>(data.past_value),
-                                                          reinterpret_cast<const float2*>(data.value),
-                                                          reinterpret_cast<float2*>(data.present_value),
-=======
                                                           reinterpret_cast<const float2*>(data.past_key),
                                                           reinterpret_cast<const float2*>(data.key),
                                                           reinterpret_cast<float2*>(data.present_key),
@@ -234,7 +180,6 @@
                                                           reinterpret_cast<const float2*>(data.value),
                                                           reinterpret_cast<float2*>(data.present_value),
                                                           seqlens_k,
->>>>>>> c8def0cc
                                                           past_kv_format == AttentionQkvFormat::Q_K_V_BSNH);
   } else {
     int steps = (H * kv_num_heads + 255) / 256;
@@ -242,35 +187,21 @@
     const dim3 block(256, 1, 1);
     ConcatNewToPastKVLarge<float2><<<grid, block, 0, stream>>>(kv_sequence_length,
                                                                past_sequence_length,
-<<<<<<< HEAD
-                                                               max_sequence_length,
-=======
->>>>>>> c8def0cc
                                                                H,
                                                                kv_num_heads,
                                                                reinterpret_cast<const float2*>(data.past_key),
                                                                reinterpret_cast<const float2*>(data.key),
                                                                reinterpret_cast<float2*>(data.present_key),
-<<<<<<< HEAD
-                                                               past_kv_format == AttentionQkvFormat::Q_K_V_BSNH);
-    ConcatNewToPastKVLarge<float2><<<grid, block, 0, stream>>>(kv_sequence_length,
-                                                               past_sequence_length,
-                                                               max_sequence_length,
-=======
                                                                seqlens_k,
                                                                past_kv_format == AttentionQkvFormat::Q_K_V_BSNH);
     ConcatNewToPastKVLarge<float2><<<grid, block, 0, stream>>>(kv_sequence_length,
                                                                past_sequence_length,
->>>>>>> c8def0cc
                                                                H,
                                                                kv_num_heads,
                                                                reinterpret_cast<const float2*>(data.past_value),
                                                                reinterpret_cast<const float2*>(data.value),
                                                                reinterpret_cast<float2*>(data.present_value),
-<<<<<<< HEAD
-=======
                                                                seqlens_k,
->>>>>>> c8def0cc
                                                                past_kv_format == AttentionQkvFormat::Q_K_V_BSNH);
   }
   return CUDA_CALL(cudaGetLastError());
@@ -278,17 +209,10 @@
 
 // Kernel to append new kv to kv buffer in place
 template <typename T>
-<<<<<<< HEAD
-__global__ void ConcatKVInPlace(const int past_seqlen,
-                                const int present_seqlen,
-                                T* kv_buff,
-                                const T* new_kv,
-=======
 __global__ void ConcatKVInPlace(const int max_seqlen,
                                 T* kv_buff,
                                 const T* new_kv,
                                 const int* seqlens_k,
->>>>>>> c8def0cc
                                 const bool is_bsnh) {  // refers to kv buff; otherwise bnsh
   const int h = threadIdx.x;
   const int n = threadIdx.y;
@@ -299,26 +223,16 @@
   const int num_heads = blockDim.y;
   const int H = blockDim.x;
 
-<<<<<<< HEAD
-  const int present_batch_stride = present_seqlen * num_heads * H;
-  const int present_row_stride = is_bsnh ? num_heads * H : H;
-  const int present_head_stride = is_bsnh ? H : present_seqlen * H;
-=======
   const int present_batch_stride = max_seqlen * num_heads * H;
   const int present_row_stride = is_bsnh ? num_heads * H : H;
   const int present_head_stride = is_bsnh ? H : max_seqlen * H;
->>>>>>> c8def0cc
 
   // kv_buff:     BTNH or BNTH with buffered memory for new
   // new_kv:      BLNH
 
-<<<<<<< HEAD
-  int out_offset = b * present_batch_stride + (s + past_seqlen) * present_row_stride + n * present_head_stride + h;
-=======
   const int past_seq_len = seqlens_k == nullptr ? 0 : seqlens_k[b];
 
   int out_offset = b * present_batch_stride + (s + past_seq_len) * present_row_stride + n * present_head_stride + h;
->>>>>>> c8def0cc
   // Note: new KV always BSNH
   const int new_batch_stride = new_seqlen * num_heads * H;
   const int new_row_stride = num_heads * H;
@@ -328,20 +242,12 @@
 }
 
 template <typename T>
-<<<<<<< HEAD
-__global__ void ConcatKVInPlaceLarge(const int past_seqlen,
-                                     const int present_seqlen,
-=======
 __global__ void ConcatKVInPlaceLarge(const int max_seqlen,
->>>>>>> c8def0cc
                                      const int H,
                                      const int num_heads,
                                      T* kv_buff,
                                      const T* new_kv,
-<<<<<<< HEAD
-=======
                                      const int* seqlens_k,
->>>>>>> c8def0cc
                                      const bool is_bsnh) {  // refers to kv buff; otherwise bnsh
   int i = threadIdx.x + (blockDim.x * blockIdx.x);
   if (i < H * num_heads) {
@@ -351,26 +257,16 @@
     const int b = blockIdx.z;
     const int new_seqlen = gridDim.y;
 
-<<<<<<< HEAD
-    const int present_batch_stride = present_seqlen * num_heads * H;
-    const int present_row_stride = is_bsnh ? num_heads * H : H;
-    const int present_head_stride = is_bsnh ? H : present_seqlen * H;
-=======
     const int present_batch_stride = max_seqlen * num_heads * H;
     const int present_row_stride = is_bsnh ? num_heads * H : H;
     const int present_head_stride = is_bsnh ? H : max_seqlen * H;
->>>>>>> c8def0cc
 
     // kv_buff:     BTNH or BNTH with buffered memory for new
     // new_kv:      BLNH
 
-<<<<<<< HEAD
-    int out_offset = b * present_batch_stride + (s + past_seqlen) * present_row_stride + n * present_head_stride + h;
-=======
     const int past_seq_len = seqlens_k == nullptr ? 0 : seqlens_k[b];
 
     int out_offset = b * present_batch_stride + (s + past_seq_len) * present_row_stride + n * present_head_stride + h;
->>>>>>> c8def0cc
     // Note: new KV always BSNH
     const int new_batch_stride = new_seqlen * num_heads * H;
     const int new_row_stride = num_heads * H;
@@ -387,13 +283,6 @@
                              cudaStream_t stream,
                              const int max_threads_per_block) {
   const int batch_size = parameters.batch_size;
-<<<<<<< HEAD
-  const int kv_sequence_length = parameters.kv_sequence_length;
-  const int max_sequence_length = parameters.max_sequence_length;
-  const int past_sequence_length = parameters.past_sequence_length;
-  const int kv_num_heads = parameters.kv_num_heads;
-  const int head_size = parameters.head_size;
-=======
   const int kv_sequence_length = parameters.sequence_length;
   const int present_sequence_length = parameters.seqlen_present_kv_cache;
   const int kv_num_heads = parameters.kv_num_heads;
@@ -402,24 +291,12 @@
   // Indicates past sequence_length of each sequence
   const int* seqlens_k = parameters.is_prompt ? nullptr : reinterpret_cast<const int*>(data.seqlens_k);
 
->>>>>>> c8def0cc
   AttentionQkvFormat past_kv_format = parameters.past_kv_format;
   assert(past_kv_format == AttentionQkvFormat::Q_K_V_BSNH || past_kv_format == AttentionQkvFormat::Q_K_V_BNSH);
   const int H = head_size / 4;
   if (H * kv_num_heads <= max_threads_per_block) {
     const dim3 grid(kv_sequence_length, batch_size, 1);
     const dim3 block(H, kv_num_heads, 1);
-<<<<<<< HEAD
-    ConcatKVInPlace<float2><<<grid, block, 0, stream>>>(past_sequence_length,
-                                                        max_sequence_length,
-                                                        reinterpret_cast<float2*>(data.present_key),
-                                                        reinterpret_cast<const float2*>(data.key),
-                                                        past_kv_format == AttentionQkvFormat::Q_K_V_BSNH);
-    ConcatKVInPlace<float2><<<grid, block, 0, stream>>>(past_sequence_length,
-                                                        max_sequence_length,
-                                                        reinterpret_cast<float2*>(data.present_value),
-                                                        reinterpret_cast<const float2*>(data.value),
-=======
     ConcatKVInPlace<float2><<<grid, block, 0, stream>>>(present_sequence_length,
                                                         reinterpret_cast<float2*>(data.present_key),
                                                         reinterpret_cast<const float2*>(data.key),
@@ -429,39 +306,24 @@
                                                         reinterpret_cast<float2*>(data.present_value),
                                                         reinterpret_cast<const float2*>(data.value),
                                                         seqlens_k,
->>>>>>> c8def0cc
                                                         past_kv_format == AttentionQkvFormat::Q_K_V_BSNH);
   } else {
     int steps = int(ceil(float(H * kv_num_heads) / 256.0));
     const dim3 grid(steps, kv_sequence_length, batch_size);
     const dim3 block(256, 1, 1);
-<<<<<<< HEAD
-    ConcatKVInPlaceLarge<float2><<<grid, block, 0, stream>>>(past_sequence_length,
-                                                             max_sequence_length,
-=======
     ConcatKVInPlaceLarge<float2><<<grid, block, 0, stream>>>(present_sequence_length,
->>>>>>> c8def0cc
                                                              H,
                                                              kv_num_heads,
                                                              reinterpret_cast<float2*>(data.present_key),
                                                              reinterpret_cast<const float2*>(data.key),
-<<<<<<< HEAD
-                                                             past_kv_format == AttentionQkvFormat::Q_K_V_BSNH);
-    ConcatKVInPlaceLarge<float2><<<grid, block, 0, stream>>>(past_sequence_length,
-                                                             max_sequence_length,
-=======
                                                              seqlens_k,
                                                              past_kv_format == AttentionQkvFormat::Q_K_V_BSNH);
     ConcatKVInPlaceLarge<float2><<<grid, block, 0, stream>>>(present_sequence_length,
->>>>>>> c8def0cc
                                                              H,
                                                              kv_num_heads,
                                                              reinterpret_cast<float2*>(data.present_value),
                                                              reinterpret_cast<const float2*>(data.value),
-<<<<<<< HEAD
-=======
                                                              seqlens_k,
->>>>>>> c8def0cc
                                                              past_kv_format == AttentionQkvFormat::Q_K_V_BSNH);
   }
   return CUDA_CALL(cudaGetLastError());
@@ -579,78 +441,6 @@
   return CUDA_CALL(cudaGetLastError());
 }
 
-<<<<<<< HEAD
-////////// Launch Kernels
-
-#if USE_FLASH_ATTENTION
-template <typename T>
-Status FlashAttention(
-    const cudaDeviceProp& device_prop,
-    cudaStream_t stream,
-    contrib::GroupQueryAttentionParameters& parameters,
-    GroupQueryAttentionData<T>& data,
-    float scale) {
-  const int max_threads_per_block = device_prop.maxThreadsPerBlock;
-  const int batch_size = parameters.batch_size;
-  const int sequence_length = parameters.sequence_length;
-  const int kv_sequence_length = parameters.kv_sequence_length;
-  const int max_sequence_length = parameters.max_sequence_length;
-  const int num_heads = parameters.num_heads;
-  const int kv_num_heads = parameters.kv_num_heads;
-  const int head_size = parameters.head_size;
-  AttentionQkvFormat past_kv_format = parameters.past_kv_format;
-
-  void* query = reinterpret_cast<void*>(const_cast<T*>(data.query));
-  void* key = reinterpret_cast<void*>(const_cast<T*>(data.key));
-  void* value = reinterpret_cast<void*>(const_cast<T*>(data.value));
-
-  bool is_causal = parameters.is_unidirectional;
-
-  if (data.past_key != nullptr && data.past_key == data.present_key) {
-    // Share buffer case
-    void* present_key = reinterpret_cast<void*>(const_cast<T*>(data.present_key));
-    void* present_value = reinterpret_cast<void*>(const_cast<T*>(data.present_value));
-
-    // Launch kernel to copy seqlen
-    int thr_per_blk = 256;
-    int blk_in_grid = ceil(float(batch_size) / thr_per_blk);
-    repeat_seqlen<<<blk_in_grid, thr_per_blk, 0, stream>>>(data.seqlens_k, parameters.past_sequence_length, batch_size);
-
-    bool past_bsnh = past_kv_format == AttentionQkvFormat::Q_K_V_BSNH;
-    ORT_RETURN_IF_ERROR(onnxruntime::flash::mha_fwd_kvcache(
-        device_prop, stream, query, present_key, present_value, key, value, data.output, reinterpret_cast<void*>(data.softmax_lse),
-        reinterpret_cast<void*>(data.seqlens_k), batch_size, num_heads, kv_num_heads,
-        head_size, sequence_length, max_sequence_length, kv_sequence_length,
-        scale, is_causal, past_bsnh, parameters.num_splits, reinterpret_cast<void*>(data.softmax_lse_accum),
-        reinterpret_cast<void*>(data.out_accum), parameters.local_window_size));
-
-  } else {
-    // Not share buffer or no past (prompt generation)
-    // Note that Flash Attention kv-caching operates in place on a buffer... therefore this path is inneficient
-    ORT_RETURN_IF_ERROR(LaunchConcatNewToPastKV(parameters, data, stream, max_threads_per_block));
-
-    void* present_key = reinterpret_cast<void*>(const_cast<T*>(data.present_key));
-    void* present_value = reinterpret_cast<void*>(const_cast<T*>(data.present_value));
-
-    bool past_bsnh = past_kv_format == AttentionQkvFormat::Q_K_V_BSNH;
-    ORT_RETURN_IF_ERROR(onnxruntime::flash::mha_fwd(
-        device_prop, stream, query, present_key, present_value, data.output, reinterpret_cast<void*>(data.softmax_lse),
-        batch_size, num_heads, kv_num_heads, head_size,
-        sequence_length, max_sequence_length, scale, is_causal, parameters.num_splits,
-        reinterpret_cast<void*>(data.softmax_lse_accum), reinterpret_cast<void*>(data.out_accum), past_bsnh, parameters.local_window_size));
-  }
-
-  DUMP_TENSOR_INIT();
-  DUMP_TENSOR("flash attention output", data.output, batch_size, sequence_length, num_heads, head_size);
-
-  return Status::OK();
-}
-#endif
-
-#if USE_MEMORY_EFFICIENT_ATTENTION
-template <typename T>
-Status EfficientAttention(
-=======
 
 __global__ void PastToTotalSeqlen(int32_t* seqlens_k,
                                   int32_t* seqlens_k_buff,
@@ -732,7 +522,6 @@
 #if USE_FLASH_ATTENTION
 template <typename T>
 Status FlashAttention(
->>>>>>> c8def0cc
     const cudaDeviceProp& device_prop,
     cudaStream_t stream,
     contrib::GroupQueryAttentionParameters& parameters,
@@ -741,47 +530,13 @@
   const int max_threads_per_block = device_prop.maxThreadsPerBlock;
   const int batch_size = parameters.batch_size;
   const int sequence_length = parameters.sequence_length;
-<<<<<<< HEAD
-  const int kv_sequence_length = parameters.kv_sequence_length;
-  const int present_sequence_length = parameters.present_sequence_length;
-  const int max_sequence_length = parameters.max_sequence_length;
-=======
   const int kv_sequence_length = parameters.sequence_length;
   const int present_sequence_length = parameters.seqlen_present_kv_cache;
->>>>>>> c8def0cc
   const int num_heads = parameters.num_heads;
   const int kv_num_heads = parameters.kv_num_heads;
   const int head_size = parameters.head_size;
   AttentionQkvFormat past_kv_format = parameters.past_kv_format;
 
-<<<<<<< HEAD
-  const void* query = reinterpret_cast<const void*>(data.query);
-  const void* key = reinterpret_cast<const void*>(data.key);
-  const void* value = reinterpret_cast<const void*>(data.value);
-  if (data.past_key != nullptr) {
-    // Past key case
-    // concatenate new kv to past kv
-    if (data.past_key == data.present_key) {
-      ORT_RETURN_IF_ERROR(LaunchConcatKVInPlace(parameters, data, stream, max_threads_per_block));
-    } else {
-      ORT_RETURN_IF_ERROR(LaunchConcatNewToPastKV(parameters, data, stream, max_threads_per_block));
-    }
-    const bool is_bsnh = past_kv_format == AttentionQkvFormat::Q_K_V_BSNH;
-    if (num_heads == kv_num_heads) {
-      // Use present kv directly if not grouped
-      key = reinterpret_cast<const void*>(data.present_key);
-      value = reinterpret_cast<const void*>(data.present_value);
-    } else {
-      // Otherwise we use intermediate buffers to run memory efficient attention... best avoid this path
-      float2* k_buff = reinterpret_cast<float2*>(data.k);
-      float2* v_buff = reinterpret_cast<float2*>(data.v);
-      const float2* k_og = reinterpret_cast<const float2*>(data.present_key);
-      const float2* v_og = reinterpret_cast<const float2*>(data.present_value);
-      ORT_RETURN_IF_ERROR(LaunchUngroup(parameters, k_buff, v_buff, k_og, v_og, present_sequence_length,
-                                        max_sequence_length, is_bsnh, stream, max_threads_per_block));
-      key = reinterpret_cast<const void*>(data.k);
-      value = reinterpret_cast<const void*>(data.v);
-=======
   void* query = reinterpret_cast<void*>(const_cast<T*>(data.query));
   void* key = reinterpret_cast<void*>(const_cast<T*>(data.key));
   void* value = reinterpret_cast<void*>(const_cast<T*>(data.value));
@@ -810,79 +565,8 @@
       key = nullptr;
       value = nullptr;
       seqlens_k = reinterpret_cast<void*>(data.seqlens_k_total);
->>>>>>> c8def0cc
     }
-  } else if (num_heads == kv_num_heads) {
-    // no past or present and no need to ungroup... still copy kv into present buffer
-    ORT_RETURN_IF_ERROR(LaunchConcatNewToPastKV(parameters, data, stream, max_threads_per_block));
-    key = reinterpret_cast<const void*>(data.present_key);
-    value = reinterpret_cast<const void*>(data.present_value);
-  } else {
-    // intermediate buffer so q and kv have same num heads... still copy kv into present buffer
-    ORT_RETURN_IF_ERROR(LaunchConcatNewToPastKV(parameters, data, stream, max_threads_per_block));
-    float2* k_buff = reinterpret_cast<float2*>(data.k);
-    float2* v_buff = reinterpret_cast<float2*>(data.v);
-    const float2* k_og = reinterpret_cast<const float2*>(data.present_key);
-    const float2* v_og = reinterpret_cast<const float2*>(data.present_value);
-    ORT_RETURN_IF_ERROR(LaunchUngroup(parameters, k_buff, v_buff, k_og, v_og, kv_sequence_length,
-                                      kv_sequence_length, past_kv_format == AttentionQkvFormat::Q_K_V_BSNH, stream,
-                                      max_threads_per_block));
-    key = reinterpret_cast<const void*>(data.k);
-    value = reinterpret_cast<const void*>(data.v);
-  }
-
-  MemoryEfficientAttentionParams p;
-  p.sm = device_prop.major * 10 + device_prop.minor;
-  p.is_half = sizeof(T) == 2;
-  p.batch_size = batch_size;
-  p.num_heads = num_heads;
-  p.sequence_length = sequence_length;
-  p.kv_sequence_length = present_sequence_length;
-  p.max_sequence_length = (num_heads == kv_num_heads) ? max_sequence_length : present_sequence_length;
-  p.qk_head_size = head_size;
-  p.v_head_size = head_size;
-  p.causal = parameters.is_unidirectional;
-  p.scale = scale;
-  p.seqlen_k_ptr = nullptr;
-  p.seqstart_q_ptr = nullptr;
-  p.seqstart_k_ptr = nullptr;
-  p.query = query;
-  p.key = key;
-  p.value = value;
-  p.attn_bias = nullptr;
-  p.is_attn_bias_batched = false;
-  p.is_kv_bsnh = past_kv_format == AttentionQkvFormat::Q_K_V_BSNH;
-  p.output = data.output;
-  p.workspace = MemoryEfficientAttentionParams::need_workspace(p.v_head_size, sizeof(T) == sizeof(float))
-                    ? data.fmha_buffer
-                    : nullptr;
-  p.stream = stream;
-  run_memory_efficient_attention(p);
-
-  DUMP_TENSOR_INIT();
-  DUMP_TENSOR("efficient attention output", data.output, batch_size, sequence_length, num_heads, head_size);
-
-  return Status::OK();
-}
-#endif
-
-<<<<<<< HEAD
-////////// API Functions
-
-template <typename T>
-Status QkvToContext(
-    const cudaDeviceProp& device_prop,
-    cublasHandle_t& cublas,
-    Stream* ort_stream,
-    contrib::GroupQueryAttentionParameters& parameters,
-    GroupQueryAttentionData<T>& data) {
-  auto stream = static_cast<cudaStream_t>(ort_stream->GetHandle());
-  const float scale = parameters.scale == 0.0f ? 1.f / sqrt(static_cast<float>(parameters.head_size)) : parameters.scale;
-
-#if USE_FLASH_ATTENTION
-  if (data.use_flash_attention) {
-    return FlashAttention(device_prop, stream, parameters, data, scale);
-=======
+
     void* present_key = reinterpret_cast<void*>(const_cast<T*>(data.present_key));
     void* present_value = reinterpret_cast<void*>(const_cast<T*>(data.present_value));
 
@@ -895,7 +579,7 @@
         seqlens_k, batch_size, num_heads, kv_num_heads,
         head_size, sequence_length, present_sequence_length, kv_sequence_length,
         scale, is_causal, past_bsnh, parameters.num_splits, reinterpret_cast<void*>(data.softmax_lse_accum),
-        reinterpret_cast<void*>(data.out_accum)));
+        reinterpret_cast<void*>(data.out_accum), parameters.local_window_size));
   } else {
     // Not share buffer case
     // Note that Flash Attention kv-caching operates in place on a buffer... therefore this path is inneficient
@@ -927,8 +611,7 @@
         seqlens_k, batch_size, num_heads, kv_num_heads,
         head_size, sequence_length, present_sequence_length, 0,
         scale, is_causal, past_bsnh, parameters.num_splits, reinterpret_cast<void*>(data.softmax_lse_accum),
-        reinterpret_cast<void*>(data.out_accum)));
->>>>>>> c8def0cc
+        reinterpret_cast<void*>(data.out_accum), parameters.local_window_size));
   }
 
   // if (parameters.left_padding && parameters.is_prompt) {
@@ -943,8 +626,6 @@
 #endif
 
 #if USE_MEMORY_EFFICIENT_ATTENTION
-<<<<<<< HEAD
-=======
 template <typename T>
 Status EfficientAttention(
     const cudaDeviceProp& device_prop,
@@ -1026,6 +707,8 @@
   p.causal = parameters.is_unidirectional;
   p.scale = scale;
   p.seqlen_k_ptr = data.seqlens_k_total;  // Note: seqlens_k is total sequence length for efficient
+  p.seqstart_q_ptr = nullptr;
+  p.seqstart_k_ptr = nullptr;
   p.query = query;
   p.key = key;
   p.value = value;
@@ -1070,7 +753,6 @@
 #endif
 
 #if USE_MEMORY_EFFICIENT_ATTENTION
->>>>>>> c8def0cc
   if (data.use_memory_efficient_attention) {
     return EfficientAttention(device_prop, stream, parameters, data, scale);
   }
