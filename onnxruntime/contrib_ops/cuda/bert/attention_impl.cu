/*
 The implementation of this file is based on qkvToContext plugin in TensorRT demo:
 https://github.com/NVIDIA/TensorRT/tree/release/5.1/demo/BERT/

Copyright 2019 NVIDIA Corporation

Licensed under the Apache License, Version 2.0 (the "License");
you may not use this file except in compliance with the License.
You may obtain a copy of the License at

    http://www.apache.org/licenses/LICENSE-2.0

Unless required by applicable law or agreed to in writing, software
distributed under the License is distributed on an "AS IS" BASIS,
WITHOUT WARRANTIES OR CONDITIONS OF ANY KIND, either express or implied.
See the License for the specific language governing permissions and
limitations under the License.
*/

// Modifications: scaling is moved from masked softmax to the gemm before that.
// Copyright (c) Microsoft Corporation. All rights reserved.
// Licensed under the MIT License.

#include <cuda_fp16.h>
#include "core/providers/cuda/cu_inc/common.cuh"
#include "core/providers/cuda/cuda_common.h"
#include "core/providers/cuda/shared_inc/fpgeneric.h"
#include "contrib_ops/cuda/bert/attention_impl.h"
#include "contrib_ops/cuda/bert/attention_softmax.h"
#include "contrib_ops/cuda/bert/transformer_common.h"
#include "contrib_ops/cuda/bert/add_bias_transpose.h"

using namespace onnxruntime::cuda;
using namespace cub;

#define CHECK_CUDA(expr)  \
  if (!CUDA_CALL(expr)) { \
    return false;         \
  }

namespace onnxruntime {
namespace contrib {
namespace cuda {

static size_t AlignTo(size_t a, size_t b) {
  return CeilDiv(a, b) * b;
}

size_t GetAttentionScratchSize(
    size_t element_size,
    size_t batch_size,
    size_t num_heads,
    size_t sequence_length,
    size_t all_sequence_length) {
  const size_t bytes = element_size * batch_size * num_heads * sequence_length * all_sequence_length;

  const size_t alignment = 256;
  const size_t bytesAligned = AlignTo(bytes, alignment);
  return bytesAligned;
}

size_t GetAttentionWorkspaceSize(
    size_t element_size,
    size_t batch_size,
    size_t num_heads,
    size_t head_size,
    size_t sequence_length,
    size_t past_sequence_length) {
  size_t qkv_size = element_size * 3 * batch_size * sequence_length * num_heads * head_size;
  return qkv_size + 2 * GetAttentionScratchSize(element_size, batch_size, num_heads, sequence_length,
                                                past_sequence_length + sequence_length);
}

template <typename T>
bool QkvToContext(
    const cudaDeviceProp& prop,
    cublasHandle_t& cublas,
    cudaStream_t stream,
    const int batch_size,
    const int sequence_length,
    const int num_heads,
    const int head_size,
    const size_t element_size,
    const T* input,
    const T* bias,
    T* output,
    T* workspace,
    const int* mask_index,
    gsl::span<const int64_t> mask_index_dims,
    bool is_unidirectional,
    int past_sequence_length,
    const T* past,
    const T* extra_add_qk,
    T* present,
    bool use_persistent_softmax) {
  const int all_sequence_length = past_sequence_length + sequence_length;
  const size_t bytes = GetAttentionScratchSize(element_size, batch_size, num_heads,
                                               sequence_length, all_sequence_length);
  T* scratch1 = workspace;
  T* scratch2 = scratch1 + (bytes / element_size);
  T* scratch3 = scratch2 + (bytes / element_size);

  const int max_threads_per_block = prop.maxThreadsPerBlock;

  // input should be BxSx3xNxH => scratch3: 3xBxNxSxH
  if (bias == nullptr) {
    if (!LaunchTransQkv(stream, 3, sequence_length, batch_size, head_size, num_heads,
                        max_threads_per_block, false, input, scratch3)) {
      return false;
    }
  } else {
    const int format = 1;  // BxSxMxNxH
    const bool enable_half4 = true;
    LaunchAddBiasTranspose(stream, 3, format, max_threads_per_block, batch_size,
                           sequence_length, num_heads, head_size,
                           input, bias, scratch3,
                           enable_half4);
    if (!CUDA_CALL(cudaPeekAtLastError())) {
      return false;
    }
  }

  // now scratch3 has Q, K, V: each has size BxNxSxH
  const int batches = batch_size * num_heads;
  const int size_per_batch = sequence_length * head_size;
  const int total_size = batches * size_per_batch;

  const T* q = scratch3;
  const T* k = q + total_size;
  const T* v = k + total_size;

  cublasSetStream(cublas, stream);

  // Concat past (2xBxNxS'xH) to present (2xBxNxS*xH):
  // past_k (BxNxS'xH) + k (BxNxSxH) => present_k (BxNxS*xH)
  // past_v (BxNxS'xH) + v (BxNxSxH) => present_v (BxNxS*xH)
  const int present_size_per_batch = all_sequence_length * head_size;
  if (nullptr != present) {
    if (!LaunchConcatPastToPresent(stream, all_sequence_length, sequence_length, batch_size, head_size, num_heads,
                                   max_threads_per_block, past, k, present)) {
      return false;
    }

    // update pointers to present_k and present_v.
    k = present;
    v = present + batches * present_size_per_batch;
  }

  // Raw attention mask could be 2D (BxS) or 3D (BxSxS*) or 4D(Bx1xMxM), where M is the max sequence length.
  bool use_raw_attention_mask = (nullptr != mask_index && mask_index_dims.size() >= 2);

  // compute Q*K' (as K'*Q), scaled by 1/sqrt(H) and store in scratch1: BxNxSxS*
  // Q: BxNxSxH, K (present_k): BxNxS*xH, Q*K': BxNxSxS*
  const float rsqrt_head_size = 1.f / sqrt(static_cast<float>(head_size));
  const int temp_matrix_size = sequence_length * all_sequence_length;
  float one = 1.0f;
  float zero = 0.f;

  // For raw attention mask, the scalar 1/sqrt(H) is moved to combine with softmax computation.
  float alpha = use_raw_attention_mask ? one : rsqrt_head_size;

  if (!CUBLAS_CALL(cublasGemmStridedBatchedHelper(
<<<<<<< HEAD
          cublas, CUBLAS_OP_T, CUBLAS_OP_N, all_sequence_length, sequence_length, head_size, &alpha, k, head_size, present_size_per_batch,
          q, head_size, size_per_batch, &zero, scratch1, all_sequence_length, temp_matrix_size, batches, prop),
      cublas, stream)) {
=======
          cublas, CUBLAS_OP_T, CUBLAS_OP_N,
          all_sequence_length, sequence_length, head_size,
          &alpha, k, head_size, present_size_per_batch,
          q, head_size, size_per_batch,
          &zero, scratch1, all_sequence_length, temp_matrix_size, batches, prop))) {
>>>>>>> 8d657de4
    return false;
  }

  // apply softmax and store result P to scratch2: BxNxSxS*
  if (use_raw_attention_mask) {  // 2d, 3d or 4d attention mask
    const int mask_dimension = static_cast<int>(mask_index_dims.size());
    const int max_sequence_length = mask_dimension == 4 ? static_cast<int>(mask_index_dims.at(3)) : 0;

    T* persistent_softmax_workspace = scratch1;  // replace Q*K' in place with masked score for persistent softmax.
    if (!ComputeSoftmaxWithRawMask<T>(stream, all_sequence_length, sequence_length, batch_size, num_heads,
                                      mask_index, nullptr, extra_add_qk, scratch1, scratch2,
                                      is_unidirectional, rsqrt_head_size, mask_dimension, max_sequence_length,
                                      use_persistent_softmax, persistent_softmax_workspace)) {
      return false;
    }
  } else if (nullptr != mask_index) {  // 1d mask index
    ORT_ENFORCE(mask_index_dims.size() == 1);
    // mask_index has 1D shape: either (batch_size) or (2*batch_size). Only the later one has start postions.
    const int* mask_start = (mask_index_dims.at(0) > batch_size) ? mask_index + batch_size : nullptr;
    if (!ComputeSoftmaxWithMask1D<T>(stream, all_sequence_length, sequence_length, batch_size, num_heads,
                                     mask_index, mask_start, extra_add_qk, scratch1, scratch2, is_unidirectional)) {
      return false;
    }
  } else {  // no mask
    if (!ComputeSoftmax<T>(stream, all_sequence_length, sequence_length, batch_size, num_heads, extra_add_qk,
                           scratch1, scratch2, is_unidirectional)) {
      return false;
    }
  }

  // compute P*V (as V*P), and store in scratch3: BxNxSxH
  if (!CUBLAS_CALL(cublasGemmStridedBatchedHelper(
<<<<<<< HEAD
          cublas, CUBLAS_OP_N, CUBLAS_OP_N, head_size, sequence_length, all_sequence_length, &one, v, head_size, present_size_per_batch,
          scratch2, all_sequence_length, temp_matrix_size, &zero, scratch3, head_size, size_per_batch, batches, prop),
                   cublas, stream)) {
=======
          cublas, CUBLAS_OP_N, CUBLAS_OP_N,
          head_size, sequence_length, all_sequence_length,
          &one, v, head_size, present_size_per_batch,
          scratch2, all_sequence_length, temp_matrix_size,
          &zero, scratch3, head_size, size_per_batch, batches, prop))) {
>>>>>>> 8d657de4
    return false;
  }

  // scratch3 is BxNxSxH, transpose to output BxSxNxH
  return LaunchTransCtx(stream, sequence_length, batch_size, head_size, num_heads,
                        max_threads_per_block, false, scratch3, output);
}

bool LaunchAttentionKernel(
    const cudaDeviceProp& prop,
    cudaStream_t stream,
    cublasHandle_t& cublas,
    const size_t element_size,
    int batch_size,
    int sequence_length,
    int num_heads,
    int head_size,
    int past_sequence_length,
    bool is_unidirectional,
    const void* input,
    const void* bias,
    const int* mask_index,
    gsl::span<const int64_t> mask_index_dims,
    const void* past,
    const void* extra_add_qk,
    void* workspace,
    void* output,
    void* present) {
  // For testing, environment variable ORT_TRANSFORMER_OPTIONS=1 could enable persistent softmax used in Torch.
  const TransformerOptions* options = TransformerOptions::GetInstance();
  bool use_persistent_softmax = options->IsPrecisionMode() && !options->DisablePersistentSoftmax();

  if (element_size == 2) {
    return QkvToContext(prop, cublas, stream, batch_size, sequence_length, num_heads, head_size, element_size,
                        reinterpret_cast<const half*>(input),
                        reinterpret_cast<const half*>(bias),
                        reinterpret_cast<half*>(output),
                        reinterpret_cast<half*>(workspace),
                        mask_index,
                        mask_index_dims,
                        is_unidirectional,
                        past_sequence_length,
                        reinterpret_cast<const half*>(past),
                        reinterpret_cast<const half*>(extra_add_qk),
                        reinterpret_cast<half*>(present),
                        use_persistent_softmax);
  } else {
    return QkvToContext(prop, cublas, stream, batch_size, sequence_length, num_heads, head_size, element_size,
                        reinterpret_cast<const float*>(input),
                        reinterpret_cast<const float*>(bias),
                        reinterpret_cast<float*>(output),
                        reinterpret_cast<float*>(workspace),
                        mask_index,
                        mask_index_dims,
                        is_unidirectional,
                        past_sequence_length,
                        reinterpret_cast<const float*>(past),
                        reinterpret_cast<const float*>(extra_add_qk),
                        reinterpret_cast<float*>(present),
                        use_persistent_softmax);
  }
}

template <typename T>
bool DecoderQkvToContext(
    const cudaDeviceProp& prop,
    cudaStream_t stream,
    cublasHandle_t& cublas,
    const size_t element_size,
    const int batch_size,
    const int sequence_length,
    const int kv_sequence_length,
    const int num_heads,
    const int head_size,
    const bool static_kv,
    const bool use_past,
    const bool has_layer_state,
    const bool has_key_padding_mask,
    const T* gemm_query_buffer,
    const T* gemm_kv_buffer,
    const bool* key_padding_mask,
    const T* key_cache,
    const T* value_cache,
    T* qkv_buffer,
    T* workspace_buffer,
    T* output,
    T* new_key_cache,
    T* new_value_cache) {
  const int max_threads_per_block = prop.maxThreadsPerBlock;
  const int BN = batch_size * num_heads;
  const int BHN = BN * head_size;
  const int BNS = BN * sequence_length;
  const int k_buffer_offset = sequence_length * BHN;
  const int v_buffer_offset = (sequence_length + kv_sequence_length) * BHN;

  T* temp_qkv_buffer = workspace_buffer;

  const T* q = qkv_buffer;
  // transpose q and copy them to qkv_buffer
  if (!LaunchTransQkv(stream, 1, sequence_length, batch_size, head_size, num_heads,
                      max_threads_per_block, true, gemm_query_buffer, qkv_buffer)) {
    return false;
  }

  const T* k = qkv_buffer + k_buffer_offset;
  const T* v = qkv_buffer + v_buffer_offset;
  if (!has_layer_state || !use_past) {
    if (!static_kv) {
      // transpose kv and copy them to qkv_buffer
      if (!LaunchTransQkv(stream, 2, sequence_length, batch_size, head_size, num_heads,
                          max_threads_per_block, true, gemm_kv_buffer, qkv_buffer + k_buffer_offset)) {
        return false;
      }
    } else {
      // transpose kv and copy them to qkv_buffer
      if (!LaunchTransQkv(stream, 2, kv_sequence_length, batch_size, head_size, num_heads,
                          max_threads_per_block, true, gemm_kv_buffer, qkv_buffer + k_buffer_offset)) {
        return false;
      }
    }
  } else {
    if (!static_kv) {
      // transpose kv and copy them to temp_buffer
      if (!LaunchTransQkv(stream, 2, sequence_length, batch_size, head_size, num_heads,
                          max_threads_per_block, true, gemm_kv_buffer, temp_qkv_buffer)) {
        return false;
      }
      // concat cache-k with k and copy to qkv_buffer
      if (nullptr != key_cache && !LaunchConcatTensorToTensor(stream, kv_sequence_length,
                                                              sequence_length, batch_size, head_size, num_heads,
                                                              max_threads_per_block, 1,
                                                              key_cache,
                                                              temp_qkv_buffer,
                                                              qkv_buffer + k_buffer_offset)) {
        return false;
      }
      // concat cache-v with v and copy to qkv_buffer
      if (nullptr != value_cache && !LaunchConcatTensorToTensor(stream, kv_sequence_length,
                                                                sequence_length, batch_size, head_size, num_heads,
                                                                max_threads_per_block, 1,
                                                                value_cache,
                                                                temp_qkv_buffer + k_buffer_offset,
                                                                qkv_buffer + v_buffer_offset)) {
        return false;
      }
    }
  }

  if (has_layer_state) {
    if (use_past && static_kv) {
      CHECK_CUDA(cudaMemcpyAsync(new_key_cache, key_cache, kv_sequence_length * BHN * sizeof(T),
                                 cudaMemcpyDeviceToDevice, stream));
      CHECK_CUDA(cudaMemcpyAsync(new_value_cache, value_cache, kv_sequence_length * BHN * sizeof(T),
                                 cudaMemcpyDeviceToDevice, stream));
    } else {
      CHECK_CUDA(cudaMemcpyAsync(new_key_cache, k, kv_sequence_length * BHN * sizeof(T),
                                 cudaMemcpyDeviceToDevice, stream));
      CHECK_CUDA(cudaMemcpyAsync(new_value_cache, v, kv_sequence_length * BHN * sizeof(T),
                                 cudaMemcpyDeviceToDevice, stream));
    }
  }

  // scratch1: BxNxSxS* buffer
  // scratch2: BxNxSxS* buffer
  // scratch3: BxNxSxH  buffer
  T* scratch1 = temp_qkv_buffer + 3 * BHN * sequence_length;
  T* scratch2 = scratch1 + BNS * kv_sequence_length;
  T* scratch3 = scratch2 + BNS * kv_sequence_length;

  // compute Q*K' (as K'*Q), scaled by 1/sqrt(H) and store in scratch1: BxNxSxS*
  // Q: BxNxSxH, K (present_k): BxNxS*xH, Q*K': BxNxSxS*
  const float rsqrt_head_size = 1.f / sqrt(static_cast<float>(head_size));
  const int temp_matrix_size = sequence_length * kv_sequence_length;
  float one = 1.0f;
  float zero = 0.f;

  float alpha = rsqrt_head_size;
  const int strideA = kv_sequence_length * head_size;
  const int strideB = sequence_length * head_size;
  if (use_past && static_kv) {
    if (!CUBLAS_CALL(cublasGemmStridedBatchedHelper(
<<<<<<< HEAD
      cublas, CUBLAS_OP_T, CUBLAS_OP_N, kv_sequence_length, sequence_length, head_size, &alpha, key_cache, head_size, strideA,
      q, head_size, strideB, &zero, scratch1, kv_sequence_length, temp_matrix_size, BN, prop),
                     cublas, stream)) {
=======
            cublas, CUBLAS_OP_T, CUBLAS_OP_N,
            kv_sequence_length, sequence_length, head_size,
            &alpha, key_cache, head_size, strideA,
            q, head_size, strideB,
            &zero, scratch1, kv_sequence_length, temp_matrix_size, BN, prop))) {
>>>>>>> 8d657de4
      return false;
    }
  } else {
    if (!CUBLAS_CALL(cublasGemmStridedBatchedHelper(
<<<<<<< HEAD
      cublas, CUBLAS_OP_T, CUBLAS_OP_N, kv_sequence_length, sequence_length, head_size, &alpha, k, head_size, strideA,
      q, head_size, strideB, &zero, scratch1, kv_sequence_length, temp_matrix_size, BN, prop),
                     cublas, stream)) {
=======
            cublas, CUBLAS_OP_T, CUBLAS_OP_N,
            kv_sequence_length, sequence_length, head_size,
            &alpha, k, head_size, strideA,
            q, head_size, strideB,
            &zero, scratch1, kv_sequence_length, temp_matrix_size, BN, prop))) {
>>>>>>> 8d657de4
      return false;
    }
  }

  constexpr bool is_unidirectional = false;
  const T* add_before_softmax = nullptr;
  if (has_key_padding_mask) {
    constexpr int mask_dimension = 2;
    constexpr int max_sequence_length = 0;
    if (!ComputeSoftmaxWithRawMask<T>(stream, kv_sequence_length, sequence_length, batch_size, num_heads,
                                      nullptr, key_padding_mask, add_before_softmax, scratch1, scratch2,
                                      is_unidirectional, 1.0f, mask_dimension, max_sequence_length,
                                      false, nullptr)) {
      return false;
    }
  } else {
    if (!ComputeSoftmax<T>(stream, kv_sequence_length, sequence_length, batch_size, num_heads,
                           add_before_softmax, scratch1, scratch2, is_unidirectional)) {
      return false;
    }
  }

  // compute P*V (as V*P), and store in scratch3: BxNxSxH
  if (use_past && static_kv) {
    if (!CUBLAS_CALL(cublasGemmStridedBatchedHelper(
<<<<<<< HEAD
      cublas, CUBLAS_OP_N, CUBLAS_OP_N, head_size, sequence_length, kv_sequence_length, &one, value_cache, head_size, strideA,
      scratch2, kv_sequence_length, temp_matrix_size, &zero, scratch3, head_size, strideB, BN, prop),
                     cublas, stream)) {
=======
            cublas, CUBLAS_OP_N, CUBLAS_OP_N,
            head_size, sequence_length, kv_sequence_length,
            &one, value_cache, head_size, strideA,
            scratch2, kv_sequence_length, temp_matrix_size,
            &zero, scratch3, head_size, strideB, BN, prop))) {
>>>>>>> 8d657de4
      return false;
    }
  } else {
    if (!CUBLAS_CALL(cublasGemmStridedBatchedHelper(
<<<<<<< HEAD
      cublas, CUBLAS_OP_N, CUBLAS_OP_N, head_size, sequence_length, kv_sequence_length, &one, v, head_size, strideA,
      scratch2, kv_sequence_length, temp_matrix_size, &zero, scratch3, head_size, strideB, BN, prop),
                     cublas, stream)) {
=======
            cublas, CUBLAS_OP_N, CUBLAS_OP_N,
            head_size, sequence_length, kv_sequence_length,
            &one, v, head_size, strideA,
            scratch2, kv_sequence_length, temp_matrix_size,
            &zero, scratch3, head_size, strideB, BN, prop))) {
>>>>>>> 8d657de4
      return false;
    }
  }

  // scratch3 is BxNxSxH, transpose to output SxBxNxH
  return LaunchTransCtx(stream, sequence_length, batch_size, head_size, num_heads,
                        max_threads_per_block, true, scratch3, output);
}

bool LaunchDecoderAttentionKernel(
    const cudaDeviceProp& prop,
    cudaStream_t stream,
    cublasHandle_t& cublas,
    const size_t element_size,
    const int batch_size,
    const int sequence_length,
    const int kv_sequence_length,
    const int num_heads,
    const int head_size,
    const bool static_kv,
    const bool use_past,
    const bool has_layer_state,
    const bool has_key_padding_mask,
    const void* gemm_query_buffer,
    const void* gemm_kv_buffer,
    const bool* key_padding_mask,
    const void* key_cache,
    const void* value_cache,
    void* qkv_buffer,
    void* workspace_buffer,
    void* output,
    void* new_key_cache,
    void* new_value_cache) {
  if (element_size == 2) {
    return DecoderQkvToContext(
        prop,
        stream,
        cublas,
        element_size,
        batch_size,
        sequence_length,
        kv_sequence_length,
        num_heads,
        head_size,
        static_kv,
        use_past,
        has_layer_state,
        has_key_padding_mask,
        reinterpret_cast<const half*>(gemm_query_buffer),
        reinterpret_cast<const half*>(gemm_kv_buffer),
        key_padding_mask,
        reinterpret_cast<const half*>(key_cache),
        reinterpret_cast<const half*>(value_cache),
        reinterpret_cast<half*>(qkv_buffer),
        reinterpret_cast<half*>(workspace_buffer),
        reinterpret_cast<half*>(output),
        reinterpret_cast<half*>(new_key_cache),
        reinterpret_cast<half*>(new_value_cache));
  } else {
    return DecoderQkvToContext(
        prop,
        stream,
        cublas,
        element_size,
        batch_size,
        sequence_length,
        kv_sequence_length,
        num_heads,
        head_size,
        static_kv,
        use_past,
        has_layer_state,
        has_key_padding_mask,
        reinterpret_cast<const float*>(gemm_query_buffer),
        reinterpret_cast<const float*>(gemm_kv_buffer),
        key_padding_mask,
        reinterpret_cast<const float*>(key_cache),
        reinterpret_cast<const float*>(value_cache),
        reinterpret_cast<float*>(qkv_buffer),
        reinterpret_cast<float*>(workspace_buffer),
        reinterpret_cast<float*>(output),
        reinterpret_cast<float*>(new_key_cache),
        reinterpret_cast<float*>(new_value_cache));
  }
}

}  // namespace cuda
}  // namespace contrib
}  // namespace onnxruntime<|MERGE_RESOLUTION|>--- conflicted
+++ resolved
@@ -160,17 +160,12 @@
   float alpha = use_raw_attention_mask ? one : rsqrt_head_size;
 
   if (!CUBLAS_CALL(cublasGemmStridedBatchedHelper(
-<<<<<<< HEAD
-          cublas, CUBLAS_OP_T, CUBLAS_OP_N, all_sequence_length, sequence_length, head_size, &alpha, k, head_size, present_size_per_batch,
-          q, head_size, size_per_batch, &zero, scratch1, all_sequence_length, temp_matrix_size, batches, prop),
-      cublas, stream)) {
-=======
           cublas, CUBLAS_OP_T, CUBLAS_OP_N,
           all_sequence_length, sequence_length, head_size,
           &alpha, k, head_size, present_size_per_batch,
           q, head_size, size_per_batch,
-          &zero, scratch1, all_sequence_length, temp_matrix_size, batches, prop))) {
->>>>>>> 8d657de4
+          &zero, scratch1, all_sequence_length, temp_matrix_size, batches, prop),
+          cublas, stream)) {
     return false;
   }
 
@@ -203,17 +198,12 @@
 
   // compute P*V (as V*P), and store in scratch3: BxNxSxH
   if (!CUBLAS_CALL(cublasGemmStridedBatchedHelper(
-<<<<<<< HEAD
-          cublas, CUBLAS_OP_N, CUBLAS_OP_N, head_size, sequence_length, all_sequence_length, &one, v, head_size, present_size_per_batch,
-          scratch2, all_sequence_length, temp_matrix_size, &zero, scratch3, head_size, size_per_batch, batches, prop),
-                   cublas, stream)) {
-=======
           cublas, CUBLAS_OP_N, CUBLAS_OP_N,
           head_size, sequence_length, all_sequence_length,
           &one, v, head_size, present_size_per_batch,
           scratch2, all_sequence_length, temp_matrix_size,
-          &zero, scratch3, head_size, size_per_batch, batches, prop))) {
->>>>>>> 8d657de4
+          &zero, scratch3, head_size, size_per_batch, batches, prop),
+          cublas, stream)) {
     return false;
   }
 
@@ -395,32 +385,22 @@
   const int strideB = sequence_length * head_size;
   if (use_past && static_kv) {
     if (!CUBLAS_CALL(cublasGemmStridedBatchedHelper(
-<<<<<<< HEAD
-      cublas, CUBLAS_OP_T, CUBLAS_OP_N, kv_sequence_length, sequence_length, head_size, &alpha, key_cache, head_size, strideA,
-      q, head_size, strideB, &zero, scratch1, kv_sequence_length, temp_matrix_size, BN, prop),
-                     cublas, stream)) {
-=======
             cublas, CUBLAS_OP_T, CUBLAS_OP_N,
             kv_sequence_length, sequence_length, head_size,
             &alpha, key_cache, head_size, strideA,
             q, head_size, strideB,
-            &zero, scratch1, kv_sequence_length, temp_matrix_size, BN, prop))) {
->>>>>>> 8d657de4
+            &zero, scratch1, kv_sequence_length, temp_matrix_size, BN, prop),
+            cublas, stream)) {
       return false;
     }
   } else {
     if (!CUBLAS_CALL(cublasGemmStridedBatchedHelper(
-<<<<<<< HEAD
-      cublas, CUBLAS_OP_T, CUBLAS_OP_N, kv_sequence_length, sequence_length, head_size, &alpha, k, head_size, strideA,
-      q, head_size, strideB, &zero, scratch1, kv_sequence_length, temp_matrix_size, BN, prop),
-                     cublas, stream)) {
-=======
             cublas, CUBLAS_OP_T, CUBLAS_OP_N,
             kv_sequence_length, sequence_length, head_size,
             &alpha, k, head_size, strideA,
             q, head_size, strideB,
-            &zero, scratch1, kv_sequence_length, temp_matrix_size, BN, prop))) {
->>>>>>> 8d657de4
+            &zero, scratch1, kv_sequence_length, temp_matrix_size, BN, prop),
+            cublas, stream)) {
       return false;
     }
   }
@@ -446,32 +426,22 @@
   // compute P*V (as V*P), and store in scratch3: BxNxSxH
   if (use_past && static_kv) {
     if (!CUBLAS_CALL(cublasGemmStridedBatchedHelper(
-<<<<<<< HEAD
-      cublas, CUBLAS_OP_N, CUBLAS_OP_N, head_size, sequence_length, kv_sequence_length, &one, value_cache, head_size, strideA,
-      scratch2, kv_sequence_length, temp_matrix_size, &zero, scratch3, head_size, strideB, BN, prop),
-                     cublas, stream)) {
-=======
             cublas, CUBLAS_OP_N, CUBLAS_OP_N,
             head_size, sequence_length, kv_sequence_length,
             &one, value_cache, head_size, strideA,
             scratch2, kv_sequence_length, temp_matrix_size,
-            &zero, scratch3, head_size, strideB, BN, prop))) {
->>>>>>> 8d657de4
+            &zero, scratch3, head_size, strideB, BN, prop),
+            cublas, stream)) {
       return false;
     }
   } else {
     if (!CUBLAS_CALL(cublasGemmStridedBatchedHelper(
-<<<<<<< HEAD
-      cublas, CUBLAS_OP_N, CUBLAS_OP_N, head_size, sequence_length, kv_sequence_length, &one, v, head_size, strideA,
-      scratch2, kv_sequence_length, temp_matrix_size, &zero, scratch3, head_size, strideB, BN, prop),
-                     cublas, stream)) {
-=======
             cublas, CUBLAS_OP_N, CUBLAS_OP_N,
             head_size, sequence_length, kv_sequence_length,
             &one, v, head_size, strideA,
             scratch2, kv_sequence_length, temp_matrix_size,
-            &zero, scratch3, head_size, strideB, BN, prop))) {
->>>>>>> 8d657de4
+            &zero, scratch3, head_size, strideB, BN, prop),
+            cublas, stream)) {
       return false;
     }
   }
