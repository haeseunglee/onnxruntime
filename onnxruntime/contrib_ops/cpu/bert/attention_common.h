// Copyright (c) Microsoft Corporation. All rights reserved.
// Licensed under the MIT License.

#pragma once

namespace onnxruntime {
namespace contrib {

enum AttentionMaskType {
  MASK_NONE,                  // No mask
  MASK_1D_KEY_SEQ_LEN,        // [batch_size], key sequence length
  MASK_1D_END_START,          // [2 * batch_size] with end positions and start positions
  MASK_1D_KEY_SEQ_LEN_START,  // [3 * batch_size + 2] with [key_len[0], ..., key_len[batch_size - 1], query_start[0],
                              // ..., query_start[batch_size - 1], query_end[batch_size - 1], key_start[0], ...,
                              // key_start[batch_size - 1], key_end[batch_size - 1]]
  MASK_2D_DUMMY,              // dummy mask with shape [1, 1] or [batch_size, 1]. It has same effect as no mask.
  MASK_2D_KEY_PADDING,        // [batch_size, total_sequence_length]
  MASK_3D_ATTENTION,          // [batch_size, sequence_length, total_sequence_length]
  MASK_4D_MEGATRON,           // Megatron causal mask with shape [batch_size, 1, max_sequence_length, max_sequence_length]
  MASK_UNKNOWN
};

enum AttentionQkvFormat {
  UNKNOWN,               // enum value not set, or depends on qkv projection implementation details
  Q_K_V_BNSH,            // for non-packed qkv, permuted
  Q_K_V_BSNH,            // for non-packed qkv, not permuted, used by memory efficient attention or MultiHeadAttention
  QKV_BSN3H,             // for TRT fused attention, qkv are packed
  Q_K_V_BNSH_QKV_BS3NH,  // for TRT fused causal attention, data has two formats (qkv is 3BNSH, gemm_buffer is BS3NH)
  Q_KV_BSNH_BSN2H,       // for TRT fused cross attention, kv are packed
  Q_K_V_TNH,             // for memory efficient attention, qkv are not packed, and paddings are removed.
  QKV_TN3H,              // for TRT fused attention, qkv are packed and paddings are removed
};

enum AttentionKernelType {
  AttentionKernel_Unfused,
  AttentionKernel_TrtFusedAttention,
  AttentionKernel_TrtFlashAttention,
  AttentionKernel_TrtFusedCrossAttention,
  AttentionKernel_CutlassMemoryEfficientAttention,
  AttentionKernel_FlashAttention,
  AttentionKernel_Default
};

// Parameters deduced from node attributes and inputs/outputs.
struct AttentionParameters {
  int batch_size;
  int sequence_length;
  int kv_sequence_length;     // input sequence length of K or V
  int past_sequence_length;   // sequence length in past state of K or V
  int total_sequence_length;  // total sequence length of K or V
  int max_sequence_length;    // max sequence length from 4D mask
  int input_hidden_size;      // first dimension of weights for input projection
  int hidden_size;            // hidden size of Q or K
  int head_size;              // hidden size per head of Q or K
  int v_hidden_size;          // hidden size of V
  int v_head_size;            // hidden size per head of V
  int num_heads;
  int num_splits;
  bool is_unidirectional;
  bool past_present_share_buffer;
  bool do_rotary;
  bool broadcast_res_pos_bias;
  bool pass_past_in_kv;
  float mask_filter_value;
  float scale;
  AttentionMaskType mask_type;
  AttentionQkvFormat qkv_format;
};

// Parameters deduced from node attributes and inputs/outputs.
struct PackedAttentionParameters {
  int batch_size;
  int sequence_length;
  int input_hidden_size;  // hidden size of input
  int hidden_size;        // hidden size of Q or K
  int head_size;          // hidden size per head of Q or K
  int v_hidden_size;      // hidden size of V
  int v_head_size;        // hidden size per head of V
  int num_heads;
  float scale;
  int token_count;
  bool has_relative_position_bias;
  bool broadcast_res_pos_bias;
};

// Parameters deduced from node attributes and inputs/outputs.
struct GroupQueryAttentionParameters {
  int batch_size;
  int sequence_length;          // sequence length of input query, key, value
  int seqlen_past_kv_cache;     // sequence length of past kv tensor
  int seqlen_present_kv_cache;  // sequence length of present kv tensor
  int hidden_size;
  int num_heads;
  int head_size;
  int kv_hidden_size;
  int kv_num_heads;
  int num_splits;          // number of splits for splitkv
  bool is_unidirectional;  // causal
<<<<<<< HEAD
  int local_window_size;
=======
  bool kv_share_buffer;
  bool is_prompt;     // determines if seqlens_k is past or kv sequence length tensor
  bool left_padding;  // copies last token to last index if true
>>>>>>> c8def0cc
  float scale;
  AttentionQkvFormat qkv_format;
  AttentionQkvFormat past_kv_format;
};

namespace attention {
// Environment variable to enable or disable TRT fused self attention kernel. Default is 0 (enabled).
constexpr const char* kDisableFusedSelfAttention = "ORT_DISABLE_FUSED_ATTENTION";

// Environment variable to enable or disable fused cross attention kernel. Default is 0 (enabled).
constexpr const char* kDisableFusedCrossAttention = "ORT_DISABLE_FUSED_CROSS_ATTENTION";

// Environment variable to enable or disable TRT fused causal attention kernels. Default is 0 (disabled).
// Note that those causal attention kernels use fp16 accumulation. There is potential accuracy drop using those kernels.
constexpr const char* kEnableFusedCausalAttention = "ORT_ENABLE_FUSED_CAUSAL_ATTENTION";

// Environment variable to enable or disable TRT flash attention. This applies to both self and causal attention. Default is 0 (enabled).
constexpr const char* kDisableTrtFlashAttention = "ORT_DISABLE_TRT_FLASH_ATTENTION";

// Environment variable to enable or disable cutlass memory efficient attention. Default is 0 (enabled).
constexpr const char* kDisableMemoryEfficientAttention = "ORT_DISABLE_MEMORY_EFFICIENT_ATTENTION";

// Environment variable to enable or disable flash attention. Default is 0 (enabled).
constexpr const char* kDisableFlashAttention = "ORT_DISABLE_FLASH_ATTENTION";

// Minimum sequence length to enable memory efficient attention in FP32.
constexpr int kMinSeqLenForMemoryEfficientAttentionFp32 = 256;

// Minimum sequence length to prefer flash attention when input format is packed QKV for MultiHeadAttention
constexpr const char* kMinSeqLenForFlashAttentionPackedQKV = "ORT_MIN_SEQ_LEN_FLASH_ATTENTION_PACKED_QKV";
// Default value for the above setting.
constexpr int kDefaultMinSeqLenForFlashAttentionPackedQKV = 513;

}  // namespace attention

}  // namespace contrib
}  // namespace onnxruntime<|MERGE_RESOLUTION|>--- conflicted
+++ resolved
@@ -96,13 +96,10 @@
   int kv_num_heads;
   int num_splits;          // number of splits for splitkv
   bool is_unidirectional;  // causal
-<<<<<<< HEAD
   int local_window_size;
-=======
   bool kv_share_buffer;
   bool is_prompt;     // determines if seqlens_k is past or kv sequence length tensor
   bool left_padding;  // copies last token to last index if true
->>>>>>> c8def0cc
   float scale;
   AttentionQkvFormat qkv_format;
   AttentionQkvFormat past_kv_format;
