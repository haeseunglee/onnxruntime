// Copyright (c) Microsoft Corporation. All rights reserved.
// Licensed under the MIT License.

import {DataType} from '../../../wasm-common';
import {TensorView} from '../../tensor';
import {ShapeUtil} from '../../util';
import {AttributeWithCacheKey, createAttributeWithCacheKey} from '../attribute-with-cache-key';
import {ComputeContext, GpuDataType, ProgramInfo} from '../types';

import {IndicesHelper, inputVariable, outputVariable, ShaderHelper} from './common';

export interface TransposeAttributes extends AttributeWithCacheKey {
  readonly perm: number[];
}

export const transposeProgramMetadata = {
  name: 'Transpose',
  inputTypes: [GpuDataType.default]
};

const validateInputs = (inputs: readonly TensorView[]): void => {
  if (!inputs || inputs.length !== 1) {
    throw new Error('Transpose requires 1 input.');
  }

  if (inputs[0].dataType !== DataType.float && inputs[0].dataType !== DataType.int32 &&
      inputs[0].dataType !== DataType.uint32) {
    throw new Error('Transpose only support float, int32, and uint32 data types');
  }
};

const getAdjustedPerm = (inputShape: readonly number[], perm: number[]): number[] =>
    (perm && perm.length !== inputShape.length) ? [...(inputShape.keys())].reverse() : perm;

const getOutputShape = (inputShape: readonly number[], perm: number[]): readonly number[] =>
    ShapeUtil.sortBasedOnPerm(inputShape, getAdjustedPerm(inputShape, perm));

const permFunctionBody = (perm: number[], rank: number, input: IndicesHelper, output: IndicesHelper): string => {
  const reverseFunc = [];
  reverseFunc.push(`fn perm(i: ${output.type.indices}) -> ${input.type.indices} {
    var a: ${input.type.indices};`);
  for (let i = 0; i < rank; ++i) {
    reverseFunc.push(input.indicesSet('a', perm[i], `i[${i}]`));
  }
  reverseFunc.push('return a;}');
  return reverseFunc.join('\n');
};

<<<<<<< HEAD
export const createTransposeProgramInfo = (inputTensor: TensorView, permAttr: number[]): ProgramInfo => {
  const dataType = inputTensor.dataType;
  const inputShape = inputTensor.dims;
=======
export const createTransposeProgramInfo = (input: TensorView, permAttr: number[]): ProgramInfo => {
  // We currently only support 4-byte element tensors, so using f32 here is safe
  // TODO: support other data types for Transpose
  const dataType = 'f32';
  const inputShape = input.dims;
>>>>>>> cc4b64f6
  const perm = getAdjustedPerm(inputShape, permAttr);
  const outputShape = getOutputShape(inputShape, perm);
  const rank = inputShape.length;
  const outputSize = ShapeUtil.size(outputShape);
  // A dims=[${inputs[0].dims.toString()}]
  // out Dims=[${unpackedOutputShape.toString()}]
  // based on perm=[${perm.toString()}]

  const output = outputVariable('output', dataType, outputShape);
  const input = inputVariable('a', dataType, inputShape);

  const getShaderSource = (shaderHelper: ShaderHelper) => `
  ${shaderHelper.declareVariables(input, output)}

  ${permFunctionBody(perm, rank, input, output)}
  ${output.impl('offsetToIndices')}
  ${input.impl('indicesToOffset', 'get')}

  ${shaderHelper.mainStart()}
    ${shaderHelper.guardAgainstOutOfBoundsWorkgroupSizes(outputSize)}

    let indices = ${output.offsetToIndices('global_idx')};
    let aIndices = perm(indices);

    ${output.setByOffset('global_idx', input.getByIndices('aIndices'))}
  }`;
  return {
    ...transposeProgramMetadata,
    outputs: [{dims: outputShape, dataType: inputTensor.dataType, gpuDataType: GpuDataType.default}],
    getShaderSource,
    dispatchGroup: () => ({x: Math.ceil(outputSize / 64 /* workgroup size */)})
  };
};

export const transpose = (context: ComputeContext, attributes: TransposeAttributes): void => {
  validateInputs(context.inputs);
  context.compute({
    ...transposeProgramMetadata,
    cacheHint: attributes.cacheKey,
    get: () => createTransposeProgramInfo(context.inputs[0], attributes.perm)
  });
};

export const parseTransposeAttributes = (attributes: Record<string, unknown>): TransposeAttributes =>
    createAttributeWithCacheKey({perm: attributes.perm as number[]});<|MERGE_RESOLUTION|>--- conflicted
+++ resolved
@@ -46,17 +46,9 @@
   return reverseFunc.join('\n');
 };
 
-<<<<<<< HEAD
 export const createTransposeProgramInfo = (inputTensor: TensorView, permAttr: number[]): ProgramInfo => {
   const dataType = inputTensor.dataType;
   const inputShape = inputTensor.dims;
-=======
-export const createTransposeProgramInfo = (input: TensorView, permAttr: number[]): ProgramInfo => {
-  // We currently only support 4-byte element tensors, so using f32 here is safe
-  // TODO: support other data types for Transpose
-  const dataType = 'f32';
-  const inputShape = input.dims;
->>>>>>> cc4b64f6
   const perm = getAdjustedPerm(inputShape, permAttr);
   const outputShape = getOutputShape(inputShape, perm);
   const rank = inputShape.length;
